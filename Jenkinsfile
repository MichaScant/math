#!/usr/bin/env groovy
@Library('StanUtils')
import org.stan.Utils

def runTests(String testPath, boolean jumbo = false) {
    try {
        if (jumbo) {
            sh "python3 runTests.py -j${env.PARALLEL} ${testPath} --jumbo"
        } else {
            sh "python3 runTests.py -j${env.PARALLEL} ${testPath}"
        }
    }
        finally { junit 'test/**/*.xml' }
}

// We're using Anaconda3 Python on win-10
def runTestsWin(String testPath, boolean buildLibs = true, boolean jumbo = false) {
    withEnv(['PATH+TBB=./lib/tbb']) {
        if (buildLibs){
            bat """
                SET \"PATH=${env.RTOOLS40_HOME};%PATH%\"
                SET \"PATH=${env.RTOOLS40_HOME}\\usr\\bin;%PATH%\"
                SET \"PATH=${env.RTOOLS40_HOME}\\mingw64\\bin;%PATH%\"
                SET \"PATH=C:\\PROGRA~1\\R\\R-4.1.2\\bin;%PATH%\"
                mingw32-make.exe -f make/standalone math-libs
            """
        }
        try {
            if (jumbo) {
                bat """
                    SET \"PATH=${env.RTOOLS40_HOME};%PATH%\"
                    SET \"PATH=${env.RTOOLS40_HOME}\\usr\\bin;%PATH%\"
                    SET \"PATH=${env.RTOOLS40_HOME}\\mingw64\\bin;%PATH%\"
                    SET \"PATH=C:\\PROGRA~1\\R\\R-4.1.2\\bin;%PATH%\"
                    SET \"PATH=C:\\Users\\jenkins\\Anaconda3;%PATH%\"
                    python runTests.py -j${env.PARALLEL} ${testPath} --jumbo
                """
             } else {
                bat """
                    SET \"PATH=${env.RTOOLS40_HOME};%PATH%\"
                    SET \"PATH=${env.RTOOLS40_HOME}\\usr\\bin;%PATH%\"
                    SET \"PATH=${env.RTOOLS40_HOME}\\mingw64\\bin;%PATH%\"
                    SET \"PATH=C:\\PROGRA~1\\R\\R-4.1.2\\bin;%PATH%\"
                    SET \"PATH=C:\\Users\\jenkins\\Anaconda3;%PATH%\"
                    python runTests.py -j${env.PARALLEL} ${testPath}
                """
             }
        }
        finally { junit 'test/**/*.xml' }
    }
}


def deleteDirWin() {
    bat "attrib -r -s /s /d"
    deleteDir()
}

def skipRemainingStages = false
def skipOpenCL = false

def utils = new org.stan.Utils()

def isBranch(String b) { env.BRANCH_NAME == b }

String alsoNotify() {
    if (isBranch('master') || isBranch('develop')) {
        "stan-buildbot@googlegroups.com"
    } else ""
}
Boolean isPR() { env.CHANGE_URL != null }
String fork() { env.CHANGE_FORK ?: "stan-dev" }
String branchName() { isPR() ? env.CHANGE_BRANCH :env.BRANCH_NAME }
String cmdstan_pr() { params.cmdstan_pr ?: ( env.CHANGE_TARGET == "master" ? "downstream_hotfix" : "downstream_tests" ) }
String stan_pr() { params.stan_pr ?: ( env.CHANGE_TARGET == "master" ? "downstream_hotfix" : "downstream_tests" ) }

pipeline {
    agent none
    parameters {
        string(defaultValue: '', name: 'cmdstan_pr', description: 'PR to test CmdStan upstream against e.g. PR-630')
        string(defaultValue: '', name: 'stan_pr', description: 'PR to test Stan upstream against e.g. PR-630')
        booleanParam(defaultValue: false, name: 'withRowVector', description: 'Run additional distribution tests on RowVectors (takes 5x as long)')
        booleanParam(defaultValue: false, name: 'run_win_tests', description: 'Run full unit tests on Windows.')
    }
    options {
        skipDefaultCheckout()
        preserveStashes(buildCount: 7)
    }
    environment {
        STAN_NUM_THREADS = 4
        CLANG_CXX = 'clang++-6.0'
        GCC = 'g++'
        MPICXX = 'mpicxx.openmpi'
        N_TESTS = 150
        OPENCL_DEVICE_ID = 0
        OPENCL_DEVICE_ID_CPU = 0
        OPENCL_DEVICE_ID_GPU = 0
        OPENCL_PLATFORM_ID = 1
        OPENCL_PLATFORM_ID_CPU = 0
        OPENCL_PLATFORM_ID_GPU = 0
        PARALLEL = 8
    }
    stages {

        stage('Kill previous builds') {
            when {
                not { branch 'develop' }
                not { branch 'master' }
            }
            steps {
                script {
                    utils.killOldBuilds()
                }
            }
        }

        stage("Clang-format") {
            agent {
                docker {
                    image 'stanorg/ci:gpu'
                    label 'linux'
                }
            }
            steps {
                retry(3) { checkout scm }
                withCredentials([usernamePassword(credentialsId: 'a630aebc-6861-4e69-b497-fd7f496ec46b',
                    usernameVariable: 'GIT_USERNAME', passwordVariable: 'GIT_PASSWORD')]) {
                    sh """#!/bin/bash
                        set -x
                        git config user.email "mc.stanislaw@gmail.com"
                        git config user.name "Stan Jenkins"
                        git checkout -b ${branchName()}
                        clang-format --version
                        find stan test -name '*.hpp' -o -name '*.cpp' | xargs -n20 -P${PARALLEL} clang-format -i
                        if [[ `git diff` != "" ]]; then
                            git add stan test
                            git commit --author='Stan BuildBot <mc.stanislaw@gmail.com>' -m "[Jenkins] auto-formatting by `clang-format --version`"
                            git push https://${GIT_USERNAME}:${GIT_PASSWORD}@github.com/${fork()}/math.git ${branchName()}
                            echo "Exiting build because clang-format found changes."
                            echo "Those changes are now found on stan-dev/math under branch ${branchName()}"
                            echo "Please 'git pull' before continuing to develop."
                            exit 1
                        fi"""
                }
            }
            post {
                always { deleteDir() }
                failure {
                    script {
                        emailext (
                            subject: "[StanJenkins] Autoformattted: Job '${env.JOB_NAME} [${env.BUILD_NUMBER}]'",
                            body: "Job '${env.JOB_NAME} [${env.BUILD_NUMBER}]' " +
                                "has been autoformatted and the changes committed " +
                                "to your branch, if permissions allowed." +
                                "Please pull these changes before continuing." +
                                "\n\n" +
                                "See https://github.com/stan-dev/stan/wiki/Coding-Style-and-Idioms" +
                                " for setting up the autoformatter locally.\n"+
                            "(Check console output at ${env.BUILD_URL})",
                            recipientProviders: [[$class: 'RequesterRecipientProvider']],
                            to: "${env.CHANGE_AUTHOR_EMAIL}"
                        )
                    }
                }
            }
         }

        stage('Linting & Doc checks') {
            agent {
                docker {
                    image 'stanorg/ci:gpu'
                    label 'linux'
                }
            }
            steps {
                script {
                    retry(3) { checkout scm }
                    sh "git clean -xffd"
                    stash 'MathSetup'
                    sh "echo CXX=${CLANG_CXX} > make/local"
                    sh "echo BOOST_PARALLEL_JOBS=${PARALLEL} >> make/local"
                    parallel(
                        CppLint: { sh "make cpplint" },
                        Dependencies: { sh """#!/bin/bash
                            set -o pipefail
                            make test-math-dependencies 2>&1 | tee dependencies.log""" } ,
                        Documentation: { sh "make doxygen" },
                    )
                }
            }
            post {
                always {
                    recordIssues enabledForFailure: true, tools:
                        [cppLint(),
                         groovyScript(parserId: 'mathDependencies', pattern: '**/dependencies.log')]
                }
                success {
                    deleteDir()
                }
            }
        }

        stage('Verify changes') {
            agent {
                docker {
                    image 'stanorg/ci:gpu'
                    label 'linux'
                }
            }
            steps {
                script {

                    retry(3) { checkout scm }
                    sh 'git clean -xffd'

                    def paths = ['stan', 'make', 'lib', 'test', 'runTests.py', 'runChecks.py', 'makefile', 'Jenkinsfile', '.clang-format'].join(" ")
                    skipRemainingStages = utils.verifyChanges(paths)

                    def openCLPaths = ['stan/math/opencl', 'test/unit/math/opencl'].join(" ")
                    skipOpenCL = utils.verifyChanges(openCLPaths)
                }
            }
        }

        stage('Headers check') {
            agent {
                docker {
                    image 'stanorg/ci:gpu'
                    label 'linux'
                }
            }
            when {
                expression {
                    !skipRemainingStages
                }
            }
            steps {
                unstash 'MathSetup'
                sh "echo CXX=${CLANG_CXX} -Werror > make/local"
                sh "make -j${PARALLEL} test-headers"
            }
            post { always { deleteDir() } }
        }

        stage('Full Unit Tests') {
<<<<<<< HEAD
            agent {
                docker {
                    image 'stanorg/ci:gpu'
                    label 'linux'
                    args '--cap-add SYS_PTRACE'
                }
            }
=======
>>>>>>> 158d4467
            when {
                expression {
                    !skipRemainingStages
                }
            }
<<<<<<< HEAD
            steps {
                unstash 'MathSetup'
	            sh "echo CXXFLAGS += -fsanitize=address >> make/local"
                script {
                    if (isUnix()) {
                        runTests("test/unit", false)
                    } else {
                        runTestsWin("test/unit", true)
=======
            failFast true
            parallel {
                stage('Rev/Fwd Unit Tests') {
                    agent {
                        docker {
                            image 'stanorg/ci:gpu'
                            label 'linux'
                        }
                    }
                    when {
                        expression {
                            !skipRemainingStages
                        }
>>>>>>> 158d4467
                    }
                    steps {
                        unstash 'MathSetup'
                        //sh "echo CXXFLAGS += -fsanitize=address >> make/local"
                        script {
                            runTests("test/unit/math/rev", false)
                            runTests("test/unit/math/fwd", false)
                        }
                    }
                    post { always { retry(3) { deleteDir() } } }
                }
                stage('Mix Unit Tests') {
                    agent {
                        docker {
                            image 'stanorg/ci:gpu'
                            label 'linux'
                        }
                    }
                    when {
                        expression {
                            !skipRemainingStages
                        }
                    }
                    steps {
                        unstash 'MathSetup'
                        //sh "echo CXXFLAGS += -fsanitize=address >> make/local"
                        script {
                            runTests("test/unit/math/mix", true)
                        }
                    }
                    post { always { retry(3) { deleteDir() } } }
                }
                stage('Prim Unit Tests') {
                    agent {
                        docker {
                            image 'stanorg/ci:gpu'
                            label 'linux'
                        }
                    }
                    when {
                        expression {
                            !skipRemainingStages
                        }
                    }
                    steps {
                        unstash 'MathSetup'
                        //sh "echo CXXFLAGS += -fsanitize=address >> make/local"
                        script {
                            runTests("test/unit/*_test.cpp", false)
                            runTests("test/unit/math/*_test.cpp", false)
                            runTests("test/unit/math/prim", false)                            
                            runTests("test/unit/math/memory", false)
                        }
                    }
                    post { always { retry(3) { deleteDir() } } }
                }
            }
        }
        stage('Always-run tests') {
            when {
                expression {
                    !skipRemainingStages
                }
            }
            failFast true
            parallel {
                stage('MPI tests') {
                    agent {
                        docker {
                            image 'stanorg/ci:gpu'
                            label 'linux'
                        }
                    }
                    steps {
                        unstash 'MathSetup'
                        sh """
                            echo CXX=${MPICXX} > make/local
                            echo CXX_TYPE=gcc >> make/local
                            echo STAN_MPI=true >> make/local
                        """
                        runTests("test/unit/math/prim/functor")
                        runTests("test/unit/math/rev/functor")
                    }
                    post { always { retry(3) { deleteDir() } } }
                }

                stage('OpenCL GPU tests') {
                    agent {
                        docker {
                            image 'stanorg/ci:gpu'
                            label 'v100'
                            args '--gpus 1'
                        }
                    }
                    steps {
                        script {
                            unstash 'MathSetup'
                            sh """
                                echo CXX=${CLANG_CXX} -Werror > make/local
                                echo STAN_OPENCL=true >> make/local
                                echo OPENCL_PLATFORM_ID=${OPENCL_PLATFORM_ID_GPU} >> make/local
                                echo OPENCL_DEVICE_ID=${OPENCL_DEVICE_ID_GPU} >> make/local
                            """
                            runTests("test/unit/math/opencl")
                            runTests("test/unit/multiple_translation_units_test.cpp")
                        }
                    }
                }

                stage('Distribution tests') {
                    agent {
                        docker {
                            image 'stanorg/ci:gpu'
                            label 'linux'
                            args '--pull always'
                        }
                    }
                    steps {
                        unstash 'MathSetup'
                        sh """
                            echo CXX=${CLANG_CXX} > make/local
                            echo O=0 >> make/local
                            echo N_TESTS=${N_TESTS} >> make/local
                            """
                        script {
                            if (params.withRowVector || isBranch('develop') || isBranch('master')) {
                                sh "echo CXXFLAGS+=-DSTAN_TEST_ROW_VECTORS >> make/local"
                                sh "echo CXXFLAGS+=-DSTAN_PROB_TEST_ALL >> make/local"
                            }
                        }
                        sh "./runTests.py -j${PARALLEL} test/prob > dist.log 2>&1"
                    }
                    post {
                        always {
                            script { zip zipFile: "dist.log.zip", archive: true, glob: 'dist.log' }
                            retry(3) { deleteDir() }
                        }
                        failure {
                            echo "Distribution tests failed. Check out dist.log.zip artifact for test logs."
                        }
                    }
                }

                stage('Expressions test') {
                    agent {
                        docker {
                            image 'stanorg/ci:gpu'
                            label 'linux'
                            args '--pull always'
                        }
                    }
                    steps {
                        unstash 'MathSetup'
                        script {
                            sh "echo O=0 > make/local"
                            sh "python ./test/code_generator_test.py"
                            sh "python ./test/signature_parser_test.py"
                            sh "python ./test/statement_types_test.py"
                            sh "python ./test/varmat_compatibility_summary_test.py"
                            sh "python ./test/varmat_compatibility_test.py"
                            withEnv(['PATH+TBB=./lib/tbb']) {
                                sh "python ./test/expressions/test_expression_testing_framework.py"
                                try { sh "./runTests.py -j${PARALLEL} test/expressions" }
                                finally { junit 'test/**/*.xml' }
                            }
                            sh "make clean-all"
                            sh "echo STAN_THREADS=true >> make/local"
                            withEnv(['PATH+TBB=./lib/tbb']) {
                                try {
                                    sh "./runTests.py -j${PARALLEL} test/expressions --only-functions reduce_sum map_rect"
				                }
                                finally { junit 'test/**/*.xml' }
                            }
                        }
                    }
                    post { always { deleteDir() } }
                }

                stage('Threading tests') {
                    agent {
                        docker {
                            image 'stanorg/ci:gpu'
                            label 'linux'
                            args '--pull always'
                        }
                    }
                    steps {
                        script {
                            unstash 'MathSetup'
                            sh "echo CXX=${CLANG_CXX} -Werror > make/local"
                            sh "echo STAN_THREADS=true >> make/local"
                            sh "export STAN_NUM_THREADS=4"
                            if (isBranch('develop') || isBranch('master')) {
                                runTests("test/unit")
                                sh "find . -name *_test.xml | xargs rm"
                            } else {
                                runTests("test/unit -f thread")
                                sh "find . -name *_test.xml | xargs rm"
                                runTests("test/unit -f map_rect")
                                sh "find . -name *_test.xml | xargs rm"
                                runTests("test/unit -f reduce_sum")
                            }
                        }
                    }
                    post { always { retry(3) { deleteDir() } } }
                }

                stage('Windows Headers & Unit') {
                    agent { label 'windows' }
                    when {
                        allOf {
                            anyOf {
                                branch 'develop'
                                branch 'master'
                                expression { params.run_win_tests }
                            }
                            expression {
                                !skipRemainingStages
                            }
                        }
                    }
                    steps {
                        unstash 'MathSetup'
                        runTestsWin("test/unit", true, false)
                    }
                }
            }
        }

        stage('Upstream tests') {
            agent { label 'linux' }
            when {
                allOf {
                    expression {
                        env.BRANCH_NAME ==~ /PR-\d+/
                    }
                    expression {
                        !skipRemainingStages
                    }
                }
            }
            steps {
                build(job: "Stan/Stan/${stan_pr()}",
                        parameters: [string(name: 'math_pr', value: env.BRANCH_NAME),
                                    string(name: 'cmdstan_pr', value: cmdstan_pr())])
            }
        }

        stage('Upload doxygen') {
            agent {
                docker {
                    image 'stanorg/ci:gpu'
                    label 'linux'
                }
            }
            when { branch 'develop'}
            steps {
                retry(3) { checkout scm }
                withCredentials([usernamePassword(credentialsId: 'a630aebc-6861-4e69-b497-fd7f496ec46b',
                                                  usernameVariable: 'GIT_USERNAME', passwordVariable: 'GIT_PASSWORD')]) {
                    sh """#!/bin/bash
                        set -x
                        make doxygen
                        git config user.email "mc.stanislaw@gmail.com"
                        git config user.name "Stan Jenkins"
                        git checkout --detach
                        git branch -D gh-pages
                        git push https://${GIT_USERNAME}:${GIT_PASSWORD}@github.com/stan-dev/math.git :gh-pages
                        git checkout --orphan gh-pages
                        git add -f doc
                        git commit --author='Stan BuildBot <mc.stanislaw@gmail.com>' -m "auto generated docs from Jenkins"
                        git subtree push --prefix doc/api/html https://${GIT_USERNAME}:${GIT_PASSWORD}@github.com/stan-dev/math.git gh-pages
                        """
                }
            }
            post { always { deleteDir() } }
        }

    }

    post {
        always {
            node("linux") {
                recordIssues enabledForFailure: false, tool: clang()
            }
        }
        success {
            script {
                utils.updateUpstream(env, 'stan')
                utils.mailBuildResults("SUCCESSFUL")
            }
        }
        unstable { script { utils.mailBuildResults("UNSTABLE", alsoNotify()) } }
        failure { script { utils.mailBuildResults("FAILURE", alsoNotify()) } }
    }
}<|MERGE_RESOLUTION|>--- conflicted
+++ resolved
@@ -243,31 +243,11 @@
         }
 
         stage('Full Unit Tests') {
-<<<<<<< HEAD
-            agent {
-                docker {
-                    image 'stanorg/ci:gpu'
-                    label 'linux'
-                    args '--cap-add SYS_PTRACE'
-                }
-            }
-=======
->>>>>>> 158d4467
             when {
                 expression {
                     !skipRemainingStages
                 }
             }
-<<<<<<< HEAD
-            steps {
-                unstash 'MathSetup'
-	            sh "echo CXXFLAGS += -fsanitize=address >> make/local"
-                script {
-                    if (isUnix()) {
-                        runTests("test/unit", false)
-                    } else {
-                        runTestsWin("test/unit", true)
-=======
             failFast true
             parallel {
                 stage('Rev/Fwd Unit Tests') {
@@ -275,17 +255,17 @@
                         docker {
                             image 'stanorg/ci:gpu'
                             label 'linux'
+                            args '--cap-add SYS_PTRACE'
                         }
                     }
                     when {
                         expression {
                             !skipRemainingStages
                         }
->>>>>>> 158d4467
-                    }
-                    steps {
-                        unstash 'MathSetup'
-                        //sh "echo CXXFLAGS += -fsanitize=address >> make/local"
+                    }
+                    steps {
+                        unstash 'MathSetup'
+                        sh "echo CXXFLAGS += -fsanitize=address >> make/local"
                         script {
                             runTests("test/unit/math/rev", false)
                             runTests("test/unit/math/fwd", false)
@@ -298,6 +278,7 @@
                         docker {
                             image 'stanorg/ci:gpu'
                             label 'linux'
+                            args '--cap-add SYS_PTRACE'
                         }
                     }
                     when {
@@ -307,7 +288,7 @@
                     }
                     steps {
                         unstash 'MathSetup'
-                        //sh "echo CXXFLAGS += -fsanitize=address >> make/local"
+                        sh "echo CXXFLAGS += -fsanitize=address >> make/local"
                         script {
                             runTests("test/unit/math/mix", true)
                         }
@@ -319,6 +300,7 @@
                         docker {
                             image 'stanorg/ci:gpu'
                             label 'linux'
+                            args '--cap-add SYS_PTRACE'
                         }
                     }
                     when {
@@ -328,7 +310,7 @@
                     }
                     steps {
                         unstash 'MathSetup'
-                        //sh "echo CXXFLAGS += -fsanitize=address >> make/local"
+                        sh "echo CXXFLAGS += -fsanitize=address >> make/local"
                         script {
                             runTests("test/unit/*_test.cpp", false)
                             runTests("test/unit/math/*_test.cpp", false)
