--- conflicted
+++ resolved
@@ -149,17 +149,10 @@
                      ", must be greater than 0");
 
   // Create functor for algebraic system
-<<<<<<< HEAD
   typedef system_functor<F, double, double, true> Fs;
   typedef hybrj_functor_solver<Fs, F, double, double> Fx;
   Fx fx(Fs(), f, x, y, dat, dat_int, msgs);
   Eigen::HybridNonLinearSolver<Fx> solver(fx);
-=======
-  typedef system_functor<F, double, double, true> FS;
-  typedef hybrj_functor_solver<FS, F, double, double> FX;
-  FX fx(FS(), f, value_of(x), y, dat, dat_int, msgs);
-  Eigen::HybridNonLinearSolver<FX> solver(fx);
->>>>>>> b1cf6aee
 
   // Check dimension unknowns equals dimension of system output
   check_matching_sizes("algebra_solver", "the algebraic system's output",
@@ -256,7 +249,6 @@
   // TODO(charlesm93): a similar object gets constructed inside
   // the call to algebra_solver. Cache the previous result
   // and use it here (if possible).
-<<<<<<< HEAD
   typedef system_functor<F, double, double, true> Fs;
   typedef hybrj_functor_solver<Fs, F, double, double> Fx;
   Fx fx(Fs(), f, x, value_of(y), dat, dat_int, msgs);
@@ -265,16 +257,6 @@
   algebra_solver_vari<FY, F, T, Fx>* vi0
       = new algebra_solver_vari<FY, F, T, Fx>(FY(), f, x, y, dat, dat_int,
                                               theta_dbl, fx, msgs);
-=======
-  typedef system_functor<F, double, double, true> FS;
-  typedef hybrj_functor_solver<FS, F, double, double> FX;
-  FX fx(FS(), f, value_of(x), value_of(y), dat, dat_int, msgs);
-
-  // Construct vari
-  algebra_solver_vari<FY, F, T2, FX>* vi0
-      = new algebra_solver_vari<FY, F, T2, FX>(FY(), f, value_of(x), y, dat,
-                                               dat_int, theta_dbl, fx, msgs);
->>>>>>> b1cf6aee
   Eigen::Matrix<var, Eigen::Dynamic, 1> theta(x.size());
   theta(0) = var(vi0->theta_[0]);
   for (int i = 1; i < x.size(); ++i)
