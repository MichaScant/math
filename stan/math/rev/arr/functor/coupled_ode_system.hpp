--- conflicted
+++ resolved
@@ -51,23 +51,10 @@
  * parameter vector part of the nochain autodiff tape and is therefore
  * set to zero using a dedicated loop.
  *
-<<<<<<< HEAD
  * @tparam F base ode system functor. Must provide
  *   <code>operator()(double t, std::vector<double> y, std::vector<var> theta,
  *          std::vector<double> x, std::vector<int>x_int, std::ostream*
  * msgs)</code>
-=======
- * <p>Note: For efficiency reasons we place a deep copy of the theta_
- * parameter vector on the nochain var stack as theta_nochain_. Doing
- * so separates the parameter vector from it's own operands and allows
- * to use the same parameter vector instance as input for the ODE RHS
- * functor f_. Since the jacobian of the ODE RHS is constructed in a
- * nested AD operation we have to reset the adjoints of the
- * theta_nochain_ variables with an additional for loop after
- * set_zero_all_adjoints_nested().
- *
- * @tparam F type of functor for the base ode system.
->>>>>>> 1e788470
  */
 template <typename F>
 struct coupled_ode_system<F, double, var> {
@@ -107,20 +94,9 @@
         M_(theta.size()),
         size_(N_ + N_ * M_),
         msgs_(msgs) {
-<<<<<<< HEAD
     for (const var& p : theta)
       theta_nochain_.emplace_back(var(new vari(p.val(), false)));
   }
-=======
-    start_nested();
-    for (const var& p : theta)
-      theta_nochain_.emplace_back(var(new vari(p.val(), false)));
-  }
-
-  ~coupled_ode_system() {
-    // recover_memory_nested();
-  }
->>>>>>> 1e788470
 
   /**
    * Calculates the derivative of the coupled ode system with respect
@@ -178,7 +154,6 @@
       recover_memory_nested();
       throw;
     }
-
     recover_memory_nested();
   }
 
@@ -221,9 +196,6 @@
    */
   std::vector<std::vector<var> > decouple_states(
       const std::vector<std::vector<double> >& y) const {
-    // after calling decouple_states the object cannot be used anymore!
-    recover_memory_nested();
-
     std::vector<var> temp_vars(N_);
     std::vector<double> temp_gradients(M_);
     std::vector<std::vector<var> > y_return(y.size());
@@ -466,18 +438,10 @@
  * parameter vector part of the nochain autodiff tape and is therefore
  * set to zero using a dedicated loop.
  *
-<<<<<<< HEAD
  * @tparam F base ode system functor. Must provide
  *   <code>operator()(double t, std::vector<var> y, std::vector<var> theta,
  *          std::vector<double> x, std::vector<int>x_int, std::ostream*
  * msgs)</code>
-=======
- * <p>Note: Please refer to the efficiency note of the
- * coupled_ode_system<F, double, var> partial template specialization
- * for the rationale behind theta_nochain_.
- *
- * @tparam F the functor for the base ode system
->>>>>>> 1e788470
  */
 template <typename F>
 struct coupled_ode_system<F, var, var> {
@@ -517,20 +481,9 @@
         M_(theta.size()),
         size_(N_ + N_ * (N_ + M_)),
         msgs_(msgs) {
-<<<<<<< HEAD
     for (const var& p : theta)
       theta_nochain_.emplace_back(var(new vari(p.val(), false)));
   }
-=======
-    start_nested();
-    for (const var& p : theta)
-      theta_nochain_.emplace_back(var(new vari(p.val(), false)));
-  }
-
-  ~coupled_ode_system() {
-    // recover_memory_nested();
-  }
->>>>>>> 1e788470
 
   /**
    * Calculates the derivative of the coupled ode system with respect
@@ -597,7 +550,6 @@
       recover_memory_nested();
       throw;
     }
-
     recover_memory_nested();
   }
 
@@ -645,9 +597,6 @@
    */
   std::vector<std::vector<var> > decouple_states(
       const std::vector<std::vector<double> >& y) const {
-    // after calling decouple_states the object cannot be used anymore!
-    recover_memory_nested();
-
     using std::vector;
 
     vector<var> vars = y0_;
