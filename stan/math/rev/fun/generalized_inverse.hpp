--- conflicted
+++ resolved
@@ -1,6 +1,7 @@
 #ifndef STAN_MATH_REV_FUN_GENERALIZED_INVERSE_HPP
 #define STAN_MATH_REV_FUN_GENERALIZED_INVERSE_HPP
 
+#include <stan/math/prim/fun/add_diag.hpp>
 #include <stan/math/rev/core.hpp>
 #include <stan/math/prim/err.hpp>
 #include <stan/math/prim/fun/Eigen.hpp>
@@ -21,24 +22,17 @@
 template <typename T1, typename T2>
 inline auto generalized_inverse_lambda(T1& G_arena, T2& inv_G) {
   return [G_arena, inv_G]() mutable {
-<<<<<<< HEAD
-=======
-    Eigen::VectorXd ones1
-        = Eigen::VectorXd::Constant(std::min(G_arena.rows(), inv_G.cols()), 1);
-    Eigen::VectorXd ones2
-        = Eigen::VectorXd::Constant(std::min(inv_G.rows(), G_arena.cols()), 1);
->>>>>>> 52c1be37
+    Eigen::VectorXd ones1 =  Eigen::VectorXd::Constant(std::min(G_arena.rows(), inv_G.cols()), 1);
+    Eigen::VectorXd ones2 =  Eigen::VectorXd::Constant(std::min(inv_G.rows(), G_arena.cols()), 1);
     G_arena.adj()
         += -(inv_G.val_op().transpose() * inv_G.adj_op()
              * inv_G.val_op().transpose())
-           + (-G_arena.val_op() * inv_G.val_op()
-              + Eigen::MatrixXd::Identity(G_arena.rows(), inv_G.cols()))
+           + (add_diag(-G_arena.val_op() * inv_G.val_op(), ones1))
                  * inv_G.adj_op().transpose() * inv_G.val_op()
                  * inv_G.val_op().transpose()
            + inv_G.val_op().transpose() * inv_G.val_op()
                  * inv_G.adj_op().transpose()
-                 * (-inv_G.val_op() * G_arena.val_op()
-                    + Eigen::MatrixXd::Identity(inv_G.rows(), G_arena.cols()));
+                 * (add_diag(-inv_G.val_op() * G_arena.val_op(), ones2));
   };
 }
 }  // namespace internal
