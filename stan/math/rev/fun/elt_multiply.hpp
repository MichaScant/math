--- conflicted
+++ resolved
@@ -61,10 +61,7 @@
     return ret_type(ret);
   }
 }
-<<<<<<< HEAD
 
-=======
->>>>>>> 16437be6
 }  // namespace math
 }  // namespace stan
 
