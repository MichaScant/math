#ifndef STAN_MATH_REV_FUN_MDIVIDE_LEFT_LDLT_HPP
#define STAN_MATH_REV_FUN_MDIVIDE_LEFT_LDLT_HPP

#include <stan/math/rev/meta.hpp>
#include <stan/math/rev/core.hpp>
#include <stan/math/rev/fun/LDLT_factor.hpp>
#include <stan/math/rev/core/typedefs.hpp>
#include <stan/math/prim/err.hpp>
#include <stan/math/prim/fun/Eigen.hpp>
#include <stan/math/prim/fun/typedefs.hpp>
#include <memory>

namespace stan {
namespace math {

/**
 * Returns the solution of the system Ax=b given an LDLT_factor of A
 *
 * @tparam T type of B
 * @param A LDLT_factor
 * @param B Right hand side matrix or vector.
 * @return x = A^-1 B, solution of the linear system.
 * @throws std::domain_error if rows of B don't match the size of A.
 */
template <typename T1, typename T2, require_all_matrix_t<T1, T2>* = nullptr,
          require_any_st_var<T1, T2>* = nullptr>
<<<<<<< HEAD
inline auto mdivide_left_ldlt(const LDLT_factor<T1>& A, const T2& B) {
=======
inline auto mdivide_left_ldlt(LDLT_factor<T1>& A, const T2& B) {
>>>>>>> 76733bd9
  using ret_val_type
      = Eigen::Matrix<double, Eigen::Dynamic, T2::ColsAtCompileTime>;
  using ret_type = promote_var_matrix_t<ret_val_type, T1, T2>;

  check_multiplicable("mdivide_left_ldlt", "A", A.matrix().val(), "B", B);

  if (A.matrix().size() == 0) {
    return ret_type(ret_val_type(0, B.cols()));
  }

  if (!is_constant<T1>::value && !is_constant<T2>::value) {
    arena_t<promote_scalar_t<var, T2>> arena_B = B;
    arena_t<promote_scalar_t<var, T1>> arena_A = A.matrix();
    arena_t<ret_type> res = A.ldlt().solve(arena_B.val());
<<<<<<< HEAD
    auto ldlt_ptr = make_chainable_ptr(A.ldlt());
=======
    const auto* ldlt_ptr = make_chainable_ptr(A.ldlt());
>>>>>>> 76733bd9

    reverse_pass_callback([arena_A, arena_B, ldlt_ptr, res]() mutable {
      promote_scalar_t<double, T2> adjB = ldlt_ptr->solve(res.adj());

      arena_A.adj() -= adjB * res.val_op().transpose();
      arena_B.adj() += adjB;
    });

    return ret_type(res);
  } else if (!is_constant<T1>::value) {
    arena_t<promote_scalar_t<var, T1>> arena_A = A.matrix();
    arena_t<ret_type> res = A.ldlt().solve(value_of(B));
<<<<<<< HEAD
    auto ldlt_ptr = make_chainable_ptr(A.ldlt());
=======
    const auto* ldlt_ptr = make_chainable_ptr(A.ldlt());
>>>>>>> 76733bd9

    reverse_pass_callback([arena_A, ldlt_ptr, res]() mutable {
      arena_A.adj() -= ldlt_ptr->solve(res.adj()) * res.val_op().transpose();
    });

    return ret_type(res);
  } else {
    arena_t<promote_scalar_t<var, T2>> arena_B = B;
    arena_t<ret_type> res = A.ldlt().solve(arena_B.val());
<<<<<<< HEAD
    auto ldlt_ptr = make_chainable_ptr(A.ldlt());
=======
    const auto* ldlt_ptr = make_chainable_ptr(A.ldlt());
>>>>>>> 76733bd9

    reverse_pass_callback([arena_B, ldlt_ptr, res]() mutable {
      arena_B.adj() += ldlt_ptr->solve(res.adj());
    });

    return ret_type(res);
  }
}

}  // namespace math
}  // namespace stan
#endif<|MERGE_RESOLUTION|>--- conflicted
+++ resolved
@@ -24,11 +24,7 @@
  */
 template <typename T1, typename T2, require_all_matrix_t<T1, T2>* = nullptr,
           require_any_st_var<T1, T2>* = nullptr>
-<<<<<<< HEAD
-inline auto mdivide_left_ldlt(const LDLT_factor<T1>& A, const T2& B) {
-=======
 inline auto mdivide_left_ldlt(LDLT_factor<T1>& A, const T2& B) {
->>>>>>> 76733bd9
   using ret_val_type
       = Eigen::Matrix<double, Eigen::Dynamic, T2::ColsAtCompileTime>;
   using ret_type = promote_var_matrix_t<ret_val_type, T1, T2>;
@@ -43,11 +39,7 @@
     arena_t<promote_scalar_t<var, T2>> arena_B = B;
     arena_t<promote_scalar_t<var, T1>> arena_A = A.matrix();
     arena_t<ret_type> res = A.ldlt().solve(arena_B.val());
-<<<<<<< HEAD
-    auto ldlt_ptr = make_chainable_ptr(A.ldlt());
-=======
     const auto* ldlt_ptr = make_chainable_ptr(A.ldlt());
->>>>>>> 76733bd9
 
     reverse_pass_callback([arena_A, arena_B, ldlt_ptr, res]() mutable {
       promote_scalar_t<double, T2> adjB = ldlt_ptr->solve(res.adj());
@@ -60,11 +52,7 @@
   } else if (!is_constant<T1>::value) {
     arena_t<promote_scalar_t<var, T1>> arena_A = A.matrix();
     arena_t<ret_type> res = A.ldlt().solve(value_of(B));
-<<<<<<< HEAD
-    auto ldlt_ptr = make_chainable_ptr(A.ldlt());
-=======
     const auto* ldlt_ptr = make_chainable_ptr(A.ldlt());
->>>>>>> 76733bd9
 
     reverse_pass_callback([arena_A, ldlt_ptr, res]() mutable {
       arena_A.adj() -= ldlt_ptr->solve(res.adj()) * res.val_op().transpose();
@@ -74,11 +62,7 @@
   } else {
     arena_t<promote_scalar_t<var, T2>> arena_B = B;
     arena_t<ret_type> res = A.ldlt().solve(arena_B.val());
-<<<<<<< HEAD
-    auto ldlt_ptr = make_chainable_ptr(A.ldlt());
-=======
     const auto* ldlt_ptr = make_chainable_ptr(A.ldlt());
->>>>>>> 76733bd9
 
     reverse_pass_callback([arena_B, ldlt_ptr, res]() mutable {
       arena_B.adj() += ldlt_ptr->solve(res.adj());
