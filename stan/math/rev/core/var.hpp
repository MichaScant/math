#ifndef STAN_MATH_REV_CORE_VAR_HPP
#define STAN_MATH_REV_CORE_VAR_HPP

#include <stan/math/rev/core/vari.hpp>
#include <stan/math/rev/core/grad.hpp>
#include <stan/math/rev/core/chainable_alloc.hpp>
#include <stan/math/prim/meta.hpp>
#include <stan/math/rev/meta/is_vari.hpp>
#include <stan/math/rev/meta/arena_type.hpp>
#include <stan/math/rev/functor/reverse_pass_callback.hpp>
#include <ostream>
#include <vector>
#ifdef STAN_OPENCL
#include <stan/math/opencl/rev/vari.hpp>
#endif

namespace stan {
namespace math {

// forward declare
template <typename Vari>
static void grad(Vari* vi);

/**
 * Independent (input) and dependent (output) variables for gradients.
 *
 * This class acts as a smart pointer, with resources managed by
 * an arena-based memory manager scoped to a single gradient
 * calculation.
 *
 * A var is constructed with a type `T` and used like any
 * other scalar. Arithmetical functions like negation, addition,
 * and subtraction, as well as a range of mathematical functions
 * like exponentiation and powers are overridden to operate on
 * var values objects.
 * @tparam T An Floating point type.
 */
template <typename T>
class var_value {
  static_assert(
      std::is_floating_point<value_type_t<T>>::value,
      "The template for must be a floating point or a container holding"
      " floating point types");

 public:
  using value_type = T;  // type in vari_value.
  using vari_type = std::conditional_t<is_plain_type<value_type>::value,
                                       vari_value<value_type>, vari_view<T>>;

  static constexpr int RowsAtCompileTime{vari_type::RowsAtCompileTime};
  static constexpr int ColsAtCompileTime{vari_type::ColsAtCompileTime};

  /**
   * Pointer to the implementation of this variable.
   *
   * This value should not be modified, but may be accessed in
   * <code>var</code> operators to construct `vari_value<T>`
   * instances.
   */
  vari_type* vi_;

  /**
   * Return `true` if this variable has been
   * declared, but not been defined.  Any attempt to use an
   * undefined variable's value or adjoint will result in a
   * segmentation fault.
   *
   * @return <code>true</code> if this variable does not yet have
   * a defined variable.
   */
  inline bool is_uninitialized() { return (vi_ == nullptr); }

  /**
   * Construct a variable for later assignment.
   *
   * This is implemented as a no-op, leaving the underlying implementation
   * dangling.  Before an assignment, the behavior is thus undefined just
   * as for a basic double.
   */
  var_value() : vi_(nullptr) {}

  /**
   * Construct a variable from the specified floating point argument
   * by constructing a new `vari_value<value_type>`. This constructor is only
   * valid when `S` is convertible to this `vari_value`'s `value_type`.
   * @tparam S A type that is convertible to `value_type`.
   * @param x Value of the variable.
   */
  template <typename S, require_convertible_t<S&, value_type>* = nullptr>
  var_value(S&& x) : vi_(new vari_type(std::forward<S>(x), false)) {}  // NOLINT

  /**
   * Construct a `var_value` with an inner plain matrix type from a `var_value`
   *  holding an expression of another matrix.
   * @tparam S A type representing an eigen expression
   * @param other An eigen expression.
   */
  template <typename S, require_convertible_t<S&, value_type>* = nullptr,
            require_not_plain_type_t<S>* = nullptr,
            require_not_same_t<T, S>* = nullptr>
  var_value(const var_value<S>& other) : vi_(new vari_type(other.vi_->val_)) {
    reverse_pass_callback(
        [this_vi = this->vi_, other_vi = other.vi_]() mutable {
          this_vi->adj_ += other_vi->adj_;
        });
  }

  /**
   * Convert a var_value that does not own it's own memory to one whose
   * vari owns it's own memory. This is normally used for `double&` to assign
   * to an owning value.
   * @tparam A type that is referenced in the constructee's `vari_value`.
   * @param other The object holding the references to assign the new memory
   * from.
   */
  template <typename S>
  var_value(const var_value<S&>& other) : vi_(new vari_type(other.vi_->val_)) {
    reverse_pass_callback(
        [this_vi = this->vi_, other_vi = other.vi_]() mutable {
          this_vi->adj_ += other_vi->adj_;
        });
  }

  /**
   * Construct a variable from a pointer to a variable implementation.
   * @param vi A vari_value pointer.
   */
  var_value(vari_type* vi) : vi_(vi) {}  // NOLINT

  /**
   * Return a constant reference to the value of this variable.
   *
   * @return The value of this variable.
   */
  inline const auto& val() const { return vi_->val_; }

  /**
   * Return a reference of the derivative of the root expression with
   * respect to this expression.  This method only works
   * after one of the `grad()` methods has been
   * called.
   *
   * @return Adjoint for this variable.
   */
  inline auto& adj() const { return vi_->adj_; }

  /**
   * Return a reference to the derivative of the root expression with
   * respect to this expression.  This method only works
   * after one of the `grad()` methods has been
   * called.
   *
   * @return Adjoint for this variable.
   */
  inline auto& adj() { return vi_->adj_; }

<<<<<<< HEAD
  inline auto rows() const { return vi_->rows(); }

  inline auto cols() const { return vi_->cols(); }

  inline auto size() const { return vi_->size(); }

=======
  inline Eigen::Index rows() const { return vi_->val_.rows(); }
  inline Eigen::Index cols() const { return vi_->val_.cols(); }
  inline Eigen::Index size() const { return vi_->val_.size(); }
>>>>>>> 76bcc0fc
  /**
   * Compute the gradient of this (dependent) variable with respect to
   * the specified vector of (independent) variables, assigning the
   * specified vector to the gradient.
   *
   * The grad() function does <i>not</i> recover memory.  In Stan
   * 2.4 and earlier, this function did recover memory.
   *
   * @tparam CheckContainer Not set by user. The default value of value_type
   *  is used to require that grad is only available for scalar `var_value`
   *  types.
   * @param x Vector of independent variables.
   * @param g Gradient vector of partial derivatives of this
   * variable with respect to x.
   */
  template <typename CheckContainer = value_type,
            require_not_container_t<CheckContainer>* = nullptr>
  inline void grad(std::vector<var_value<T>>& x, std::vector<value_type>& g) {
    stan::math::grad(vi_);
    g.resize(x.size());
    for (size_t i = 0; i < x.size(); ++i) {
      g[i] = x[i].vi_->adj_;
    }
  }

  /**
   * Compute the gradient of this (dependent) variable with respect
   * to all (independent) variables.
   *
   * @tparam CheckContainer Not set by user. The default value of value_type
   *  is used to require that grad is only available for scalar `var_value`
   *  types.
   * The grad() function does <i>not</i> recover memory.
   */
  template <typename CheckContainer = value_type,
            require_not_container_t<CheckContainer>* = nullptr>
  void grad() {
    stan::math::grad(vi_);
  }

  // POINTER OVERRIDES

  /**
   * Return a reference to underlying implementation of this variable.
   *
   * If <code>x</code> is of type <code>var</code>, then applying
   * this operator, <code>*x</code>, has the same behavior as
   * <code>*(x.vi_)</code>.
   *
   * <i>Warning</i>:  The returned reference does not track changes to
   * this variable.
   *
   * @return variable
   */
  inline vari_type& operator*() { return *vi_; }

  /**
   * Return a pointer to the underlying implementation of this variable.
   *
   * If <code>x</code> is of type <code>var</code>, then applying
   * this operator, <code>x-&gt;</code>, behaves the same way as
   * <code>x.vi_-&gt;</code>.
   *
   * <i>Warning</i>: The returned result does not track changes to
   * this variable.
   */
  inline vari_type* operator->() { return vi_; }

  // COMPOUND ASSIGNMENT OPERATORS

  /**
   * The compound add/assignment operator for variables (C++).
   *
   * If this variable is a and the argument is the variable b,
   * then (a += b) behaves exactly the same way as (a = a + b),
   * creating an intermediate variable representing (a + b).
   *
   * @param b The variable to add to this variable.
   * @return The result of adding the specified variable to this variable.
   */
  inline var_value<T>& operator+=(const var_value<T>& b);

  /**
   * The compound add/assignment operator for scalars (C++).
   *
   * If this variable is a and the argument is the scalar b, then
   * (a += b) behaves exactly the same way as (a = a + b).  Note
   * that the result is an assignable lvalue.
   *
   * @param b The scalar to add to this variable.
   * @return The result of adding the specified variable to this variable.
   */
  inline var_value<T>& operator+=(T b);

  /**
   * The compound subtract/assignment operator for variables (C++).
   *
   * If this variable is a and the argument is the variable b,
   * then (a -= b) behaves exactly the same way as (a = a - b).
   * Note that the result is an assignable lvalue.
   *
   * @param b The variable to subtract from this variable.
   * @return The result of subtracting the specified variable from
   * this variable.
   */
  inline var_value<T>& operator-=(const var_value<T>& b);

  /**
   * The compound subtract/assignment operator for scalars (C++).
   *
   * If this variable is a and the argument is the scalar b, then
   * (a -= b) behaves exactly the same way as (a = a - b).  Note
   * that the result is an assignable lvalue.
   *
   * @param b The scalar to subtract from this variable.
   * @return The result of subtracting the specified variable from this
   * variable.
   */
  inline var_value<T>& operator-=(T b);

  /**
   * The compound multiply/assignment operator for variables (C++).
   *
   * If this variable is a and the argument is the variable b,
   * then (a *= b) behaves exactly the same way as (a = a * b).
   * Note that the result is an assignable lvalue.
   *
   * @param b The variable to multiply this variable by.
   * @return The result of multiplying this variable by the
   * specified variable.
   */
  inline var_value<T>& operator*=(const var_value<T>& b);

  /**
   * The compound multiply/assignment operator for scalars (C++).
   *
   * If this variable is a and the argument is the scalar b, then
   * (a *= b) behaves exactly the same way as (a = a * b).  Note
   * that the result is an assignable lvalue.
   *
   * @param b The scalar to multiply this variable by.
   * @return The result of multiplying this variable by the specified
   * variable.
   */
  inline var_value<T>& operator*=(T b);

  /**
   * The compound divide/assignment operator for variables (C++).  If this
   * variable is a and the argument is the variable b, then (a /= b)
   * behaves exactly the same way as (a = a / b).  Note that the
   * result is an assignable lvalue.
   *
   * @param b The variable to divide this variable by.
   * @return The result of dividing this variable by the
   * specified variable.
   */
  inline var_value<T>& operator/=(const var_value<T>& b);

  /**
   * The compound divide/assignment operator for scalars (C++).
   *
   * If this variable is a and the argument is the scalar b, then
   * (a /= b) behaves exactly the same way as (a = a / b).  Note
   * that the result is an assignable lvalue.
   *
   * @param b The scalar to divide this variable by.
   * @return The result of dividing this variable by the specified
   * variable.
   */
  inline var_value<T>& operator/=(T b);

  /**
   * A block view of the underlying Eigen matrices.
   * @param start_row Starting row of block.
   * @param start_col Starting columns of block.
   * @param num_rows Number of rows to return.
   * @param num_cols Number of columns to return.
   */
  inline auto block(Eigen::Index start_row, Eigen::Index start_col,
                    Eigen::Index num_rows, Eigen::Index num_cols) {
    using vari_sub
        = decltype(vi_->block(start_row, start_col, num_rows, num_cols));
    using var_sub = var_value<typename vari_sub::value_type>;
    return var_sub(
        new vari_sub(vi_->block(start_row, start_col, num_rows, num_cols)));
  }

  /**
   * View of the head of Eigen vector types.
   * @param n Number of elements to return from top of vector.
   */
  inline auto head(Eigen::Index n) {
    using vari_sub = decltype(vi_->head(n));
    using var_sub = var_value<typename vari_sub::value_type>;
    return var_sub(new vari_sub(vi_->head(n)));
  }

  /**
   * View of the tail of the Eigen vector types.
   * @param n Number of elements to return from bottom of vector.
   */
  inline auto tail(Eigen::Index n) {
    using vari_sub = decltype(vi_->tail(n));
    using var_sub = var_value<typename vari_sub::value_type>;
    return var_sub(new vari_sub(vi_->tail(n)));
  }

  /**
   * View block of N elements starting at position `i`
   * @param i Starting position of block.
   * @param n Number of elements in block
   */
  inline auto segment(Eigen::Index i, Eigen::Index n) {
    using vari_sub = decltype(vi_->segment(i, n));
    using var_sub = var_value<typename vari_sub::value_type>;
    return var_sub(new vari_sub(vi_->segment(i, n)));
  }

  /**
   * View row of eigen matrices.
   * @param i Row index to slice.
   */
  inline auto row(Eigen::Index i) {
    using vari_sub = decltype(vi_->row(i));
    using var_sub = var_value<typename vari_sub::value_type>;
    return var_sub(new vari_sub(vi_->row(i)));
  }

  /**
   * View column of eigen matrices
   * @param i Column index to slice
   */
  inline auto col(Eigen::Index i) {
    using vari_sub = decltype(vi_->col(i));
    using var_sub = var_value<typename vari_sub::value_type>;
    return var_sub(new vari_sub(vi_->col(i)));
  }

  /**
   * View element of eigen matrices
   * @param i Element to access
   */
  inline auto coeff(Eigen::Index i) {
    using vari_sub = decltype(vi_->coeff(i));
    vari_sub* vari_coeff = new vari_sub(vi_->coeff(i));
    reverse_pass_callback([this_vi = this->vi_, vari_coeff, i]() {
      auto tmp_adj = vari_coeff->adj_;
      vari_coeff->adj_ += this_vi->adj_.coeffRef(i);
      this_vi->adj_.coeffRef(i) += tmp_adj;
    });
    return var_value<typename vari_sub::value_type>(vari_coeff);
  }

  /**
   * View element of eigen matrices
   * @param i Row to access
   * @param j Column to access
   */
  inline auto coeff(Eigen::Index i, Eigen::Index j) {
    using vari_sub = decltype(vi_->coeff(i, j));
    vari_sub* vari_coeff = new vari_sub(vi_->coeff(i, j));
    reverse_pass_callback([this_vi = this->vi_, vari_coeff, i, j]() {
      auto tmp_adj = vari_coeff->adj_;
      vari_coeff->adj_ += this_vi->adj_.coeffRef(i, j);
      this_vi->adj_.coeffRef(i, j) += tmp_adj;
    });
    return var_value<typename vari_sub::value_type>(vari_coeff);
  }

  /**
   * View element of eigen matrices
   * @param i Element to access
   */
  inline auto operator()(Eigen::Index i) { return this->coeff(i); }

  /**
   * View element of eigen matrices
   * @param i Row to access
   * @param j Column to access
   */
  inline auto operator()(Eigen::Index i, Eigen::Index j) {
    return this->coeff(i, j);
  }

  /**
   * View element of eigen matrices
   * @param i Element to access
   */
  inline auto coeffRef(Eigen::Index i) { return this->coeff(i); }

  /**
   * View element of eigen matrices
   * @param i Row to access
   * @param j Column to access
   */
  inline auto coeffRef(Eigen::Index i, Eigen::Index j) {
    return this->coeff(i, j);
  }

  /**
   * Return an expression that operates on the rows of the matrix `vari`
   */
  inline auto rowwise() {
    using vari_sub = decltype(vi_->rowwise());
    using var_sub = var_value<typename vari_sub::value_type>;
    return var_sub(new vari_sub(vi_->rowwise()));
  }

  /**
   * Return an expression that operates on the columns of the matrix `vari`
   */
  inline auto colwise() {
    using vari_sub = decltype(vi_->colwise());
    using var_sub = var_value<typename vari_sub::value_type>;
    return var_sub(new vari_sub(vi_->colwise()));
  }

  /**
   * Return an expression an expression to reverse the order of the coefficients
   * inside of a `vari` matrix
   */
  inline auto reverse() {
    using vari_sub = decltype(vi_->reverse());
    using var_sub = var_value<typename vari_sub::value_type>;
    return var_sub(new vari_sub(vi_->reverse()));
  }

  /**
   * Write the value of this autodiff variable and its adjoint to
   * the specified output stream.
   *
   * @param os Output stream to which to write.
   * @param v Variable to write.
   * @return Reference to the specified output stream.
   */
  friend std::ostream& operator<<(std::ostream& os, const var_value<T>& v) {
    if (v.vi_ == nullptr) {
      return os << "uninitialized";
    }
    return os << v.val();
  }

  /**
   * Assignment of another var value.
   * @tparam S type of the value in the `var_value` to assing
   * @param other the value to assign
   * @return this
   */
  template <typename S, require_convertible_t<S&, value_type>* = nullptr,
            require_all_plain_type_t<T, S>* = nullptr>
  var_value<T> operator=(const var_value<S>& other) {
    vi_ = other.vi_;
    return *this;
  }

  /**
   * Assign a `var_value` with a plain type to a non-plain type and vice versa
   * @tparam S A type whose plain type differs from it's expression type.
   * @param other The `var_value` holding either an expression or plain type.
   */
  template <typename S, require_convertible_t<S&, value_type>* = nullptr,
            require_any_not_plain_type_t<T, S>* = nullptr>
  var_value<T> operator=(const var_value<S>& other) {
    arena_t<plain_type_t<T>> prev_val = vi_->val_;
    vi_->val_ = other.val();
    // no need to change any adjoints - these are just zeros before the reverse
    // pass

    reverse_pass_callback(
        [this_vi = this->vi_, other_vi = other.vi_, prev_val]() mutable {
          this_vi->val_ = prev_val;

          // we have no way of detecting aliasing between this->vi_->adj_ and
          // other.vi_->adj_, so we must copy adjoint before reseting to zero

          // we can reuse prev_val instead of allocating a new matrix
          prev_val = this_vi->adj_;
          this_vi->adj_.setZero();
          other_vi->adj_ += prev_val;
        });
    return *this;
  }
  // No-op to match with Eigen methods which call eval
  inline var_value<T>& eval() noexcept { return *this; }

  /**
   * Copy assignment operator delegates to general assignment operator.
   * @param other the value to assing
   * @return this
   */
  var_value<T> operator=(const var_value<T>& other) {
    return operator=<T>(other);
  }
};

// For backwards compatability the default value is double
using var = var_value<double>;

}  // namespace math

/**
 * Template specialization defining the scalar type of
 * values stored in var_value.
 *
 * @tparam T type to check.
 * @ingroup type_trait
 */
template <typename T>
struct scalar_type<math::var_value<T>> {
  using type = math::var_value<scalar_type_t<T>>;
};

}  // namespace stan
#endif<|MERGE_RESOLUTION|>--- conflicted
+++ resolved
@@ -101,23 +101,7 @@
   var_value(const var_value<S>& other) : vi_(new vari_type(other.vi_->val_)) {
     reverse_pass_callback(
         [this_vi = this->vi_, other_vi = other.vi_]() mutable {
-          this_vi->adj_ += other_vi->adj_;
-        });
-  }
-
-  /**
-   * Convert a var_value that does not own it's own memory to one whose
-   * vari owns it's own memory. This is normally used for `double&` to assign
-   * to an owning value.
-   * @tparam A type that is referenced in the constructee's `vari_value`.
-   * @param other The object holding the references to assign the new memory
-   * from.
-   */
-  template <typename S>
-  var_value(const var_value<S&>& other) : vi_(new vari_type(other.vi_->val_)) {
-    reverse_pass_callback(
-        [this_vi = this->vi_, other_vi = other.vi_]() mutable {
-          this_vi->adj_ += other_vi->adj_;
+          other_vi->adj_ += this_vi->adj_;
         });
   }
 
@@ -154,18 +138,9 @@
    */
   inline auto& adj() { return vi_->adj_; }
 
-<<<<<<< HEAD
-  inline auto rows() const { return vi_->rows(); }
-
-  inline auto cols() const { return vi_->cols(); }
-
-  inline auto size() const { return vi_->size(); }
-
-=======
   inline Eigen::Index rows() const { return vi_->val_.rows(); }
   inline Eigen::Index cols() const { return vi_->val_.cols(); }
   inline Eigen::Index size() const { return vi_->val_.size(); }
->>>>>>> 76bcc0fc
   /**
    * Compute the gradient of this (dependent) variable with respect to
    * the specified vector of (independent) variables, assigning the
