#ifndef STAN_MATH_REV_SCAL_FUNCTOR_REDUCE_SUM_HPP
#define STAN_MATH_REV_SCAL_FUNCTOR_REDUCE_SUM_HPP

#include <stan/math/prim/meta.hpp>
#include <stan/math/rev/fun/typedefs.hpp>

#include <tbb/task_arena.h>
#include <tbb/parallel_reduce.h>
#include <tbb/blocked_range.h>

#include <iostream>
#include <iterator>
#include <vector>

namespace stan {
namespace math {
namespace internal {

template <typename ReduceFunction, typename ReturnType, typename Vec,
          typename... Args>
struct reduce_sum_impl<ReduceFunction, require_var_t<ReturnType>, ReturnType,
                       Vec, Args...> {
  template <typename T>
  static const T& deep_copy(const T& arg) {
    return arg;
  }

  static var deep_copy(const var& arg) { return var(arg.val()); }

  static std::vector<var> deep_copy(const std::vector<var>& arg) {
    std::vector<var> copy(arg.size());
    for (size_t i = 0; i < arg.size(); ++i) {
      copy[i] = arg[i].val();
    }
    return copy;
  }

  template <int RowType, int ColType>
  static Eigen::Matrix<var, RowType, ColType> deep_copy(
      const Eigen::Matrix<var, RowType, ColType>& arg) {
    Eigen::Matrix<var, RowType, ColType> copy(arg.size());
    for (size_t i = 0; i < arg.size(); ++i) {
      copy(i) = arg(i).val();
    }
    return copy;
  }

  // TODO(Steve): Move this somewhere smarter
  // Fails to compile if type T does not have member operator(Integral)
  template <typename T>
  using operator_paren_access_t = decltype(std::declval<T>()(int{}));

  template <typename... Pargs>
  static double* accumulate_adjoints(double* dest, const var& x,
                                     const Pargs&... args) {
    *dest += x.adj();
    return accumulate_adjoints(dest + 1, args...);
  }

  // Works with anything that has operator[Integral] defined
  template <typename... Pargs, typename VecVar,
            require_std_vector_vt<is_var, VecVar>...>
  static double* accumulate_adjoints(double* dest, const VecVar& x,
                                     const Pargs&... args) {
    for (size_t i = 0; i < x.size(); ++i) {
      dest[i] += x[i].adj();
    }
    return accumulate_adjoints(dest + x.size(), args...);
  }

  // Works on anything with a operator()
  template <typename... Pargs, typename Mat, require_eigen_vt<is_var, Mat>...>
  static double* accumulate_adjoints(double* dest, const Mat& x,
                                     const Pargs&... args) {
     for (size_t i = 0; i < x.size(); ++i) {
       dest[i] += x[i].adj();
     }
    return accumulate_adjoints(dest + x.size(), args...);
  }

  // Anything with a scalar type of Arithmetic gets tossed
  template <typename Arith, require_arithmetic_t<scalar_type_t<Arith>>...,
            typename... Pargs>
  static double* accumulate_adjoints(double* dest, Arith&& x,
                                     const Pargs&... args) {
    return accumulate_adjoints(dest, args...);
  }

  static double* accumulate_adjoints(double* x) { return x; }

  struct recursive_reducer {
    size_t num_shared_terms_;
    const Vec& vmapped_;
    std::tuple<const Args&...> args_tuple_;
    size_t tuple_size_ = sizeof...(Args);

    double sum_;
    double* sliced_partials_;
    Eigen::VectorXd args_adjoints_;

    recursive_reducer(size_t num_shared_terms, double* sliced_partials,
                      const Vec& vmapped, const Args&... args)
        : num_shared_terms_(num_shared_terms),
          vmapped_(vmapped),
          args_tuple_(args...),
          sum_(0.0),
          sliced_partials_(sliced_partials),
          args_adjoints_(Eigen::VectorXd::Zero(num_shared_terms_)) {}

    recursive_reducer(recursive_reducer& other, tbb::split)
        : num_shared_terms_(other.num_shared_terms_),
          vmapped_(other.vmapped_),
          args_tuple_(other.args_tuple_),
          sum_(0.0),
          sliced_partials_(other.sliced_partials_),
          args_adjoints_(Eigen::VectorXd::Zero(num_shared_terms_)) {}

    void operator()(const tbb::blocked_range<size_t>& r) {
      if (r.empty())
        return;

      try {
        start_nested();

        // create a deep copy of all var's so that these are not
        // linked to any outer AD tree
        Vec local_sub_slice(r.size());
        // local_sub_slice.reserve(r.size());
        int ii = 0;
        for (int i = r.begin(); i < r.end(); ++i) {
          local_sub_slice[ii] = deep_copy(vmapped_[i]);
          ii++;
        }

        // auto local_sub_slice = deep_copy(sub_slice);

        auto args_tuple_local_copy = apply(
            [&](auto&&... args) {
              return std::tuple<decltype(deep_copy(args))...>(
                  deep_copy(args)...);
            },
            args_tuple_);

        var sub_sum_v = apply(
            [&r, &local_sub_slice](auto&&... args) {
              return ReduceFunction()(r.begin(), r.end() - 1, local_sub_slice,
                                      args...);
            },
            args_tuple_local_copy);

        sub_sum_v.grad();

        sum_ += sub_sum_v.val();

        accumulate_adjoints(sliced_partials_ + r.begin(), local_sub_slice);

        apply(
            [&](auto&&... args) {
              return accumulate_adjoints(args_adjoints_.data(), args...);
            },
            args_tuple_local_copy);
      } catch (const std::exception& e) {
        recover_memory_nested();
        throw;
      }
      recover_memory_nested();
    }

    void join(const recursive_reducer& rhs) {
      sum_ += rhs.sum_;
      args_adjoints_ += rhs.args_adjoints_;
    }
  };

  // Fails to compile if type T does not have callable member size()
  template <typename T>
  using member_size_t = decltype(std::declval<T>().size());

  // TODO(Steve): add requires for generic containers
  template <typename Container,
            require_t<is_detected<Container, member_size_t>>...,
            require_t<is_var<value_type_t<Container>>>..., typename... Pargs>
  size_t count_var_impl(size_t count, const Container& x,
                        const Pargs&... args) const {
    return count_var_impl(count + x.size(), args...);
  }

  // TODO(Steve): add this back if you want it cause Ben commented it out cause
  //  it was causing ambiguities
  /*template <typename Container,
            require_t<is_detected<Container, member_size_t>>...,
            require_t<std::is_arithmetic<value_type_t<Container>>>...,
            typename... Pargs>
  size_t count_var_impl(size_t count, const Container& x,
                        const Pargs&... args) const {
    return count_var_impl(count, args...);
    }*/

  template <typename... Pargs>
  size_t count_var_impl(size_t count, const var& x,
                        const Pargs&... args) const {
    return count_var_impl(count + 1, args...);
  }

  template <typename... Pargs, typename Arith,
            require_arithmetic_t<scalar_type_t<Arith>>...>
  size_t count_var_impl(size_t count, Arith& x, const Pargs&... args) const {
    return count_var_impl(count, args...);
  }

  size_t count_var_impl(size_t count) const { return count; }

  /**
   * Count the number of scalars of type T in the input argument list
   *
   * @tparam Pargs Types of input arguments
   * @return Number of scalars of type T in input
   */
  template <typename... Pargs>
  size_t count_var(const Pargs&... args) const {
    return count_var_impl(0, args...);
  }

  template <typename... Pargs>
  void save_varis(vari** dest, const var& x, const Pargs&... args) const {
    *dest = x.vi_;
    save_varis(dest + 1, args...);
  }

  template <typename... Pargs, typename VecVar,
            require_vector_like_vt<is_var, VecVar>...>
  void save_varis(vari** dest, const VecVar& x, const Pargs&... args) const {
    for (size_t i = 0; i < x.size(); ++i) {
      dest[i] = x[i].vi_;
    }
    save_varis(dest + x.size(), args...);
  }

<<<<<<< HEAD
  template <typename... Pargs, typename Mat,
            require_eigen_vt<is_var, Mat>...,
            require_not_vector_like_t<Mat>...>
=======
  template <typename... Pargs, typename Mat, require_eigen_vt<is_var, Mat>...>
>>>>>>> 6075dccd
  void save_varis(vari** dest, const Mat& x, const Pargs&... args) const {
    for (size_t i = 0; i < x.size(); ++i) {
      dest[i] = x(i).vi_;
    }
    save_varis(dest + x.size(), args...);
  }

  template <typename R, require_arithmetic_t<scalar_type_t<R>>...,
            typename... Pargs>
  void save_varis(vari** dest, const R& x, const Pargs&... args) const {
    save_varis(dest, args...);
  }

  void save_varis(vari**) const {}

  var operator()(const Vec& vmapped, std::size_t grainsize,
                 const Args&... args) const {
    const std::size_t num_jobs = vmapped.size();

    if (num_jobs == 0)
      return var(0.0);

    const std::size_t num_sliced_terms = count_var(vmapped);
    const std::size_t num_shared_terms = count_var(args...);

    vari** varis = ChainableStack::instance_->memalloc_.alloc_array<vari*>(
        num_sliced_terms + num_shared_terms);
    double* partials = ChainableStack::instance_->memalloc_.alloc_array<double>(
        num_sliced_terms + num_shared_terms);

    for (size_t i = 0; i < num_sliced_terms; ++i)
      partials[i] = 0.0;

    double sum = 0;

    recursive_reducer worker(num_shared_terms, partials, vmapped, args...);

#ifdef STAN_DETERMINISTIC
    tbb::static_partitioner partitioner;
    tbb::parallel_deterministic_reduce(
        tbb::blocked_range<std::size_t>(0, num_jobs, grainsize), worker,
        partitioner);
#else
    tbb::parallel_reduce(
        tbb::blocked_range<std::size_t>(0, num_jobs, grainsize), worker);
#endif

    save_varis(varis, vmapped);
    save_varis(varis + num_sliced_terms, args...);

    for (size_t i = 0; i < num_shared_terms; ++i) {
      partials[num_sliced_terms + i] = worker.args_adjoints_(i);
    }

    sum = worker.sum_;

    return var(new precomputed_gradients_vari(
        sum, num_sliced_terms + num_shared_terms, varis, partials));
  }
};
}  // namespace internal

}  // namespace math
}  // namespace stan

#endif<|MERGE_RESOLUTION|>--- conflicted
+++ resolved
@@ -185,17 +185,6 @@
     return count_var_impl(count + x.size(), args...);
   }
 
-  // TODO(Steve): add this back if you want it cause Ben commented it out cause
-  //  it was causing ambiguities
-  /*template <typename Container,
-            require_t<is_detected<Container, member_size_t>>...,
-            require_t<std::is_arithmetic<value_type_t<Container>>>...,
-            typename... Pargs>
-  size_t count_var_impl(size_t count, const Container& x,
-                        const Pargs&... args) const {
-    return count_var_impl(count, args...);
-    }*/
-
   template <typename... Pargs>
   size_t count_var_impl(size_t count, const var& x,
                         const Pargs&... args) const {
@@ -228,7 +217,7 @@
   }
 
   template <typename... Pargs, typename VecVar,
-            require_vector_like_vt<is_var, VecVar>...>
+            require_std_vector_vt<is_var, VecVar>...>
   void save_varis(vari** dest, const VecVar& x, const Pargs&... args) const {
     for (size_t i = 0; i < x.size(); ++i) {
       dest[i] = x[i].vi_;
@@ -236,13 +225,7 @@
     save_varis(dest + x.size(), args...);
   }
 
-<<<<<<< HEAD
-  template <typename... Pargs, typename Mat,
-            require_eigen_vt<is_var, Mat>...,
-            require_not_vector_like_t<Mat>...>
-=======
   template <typename... Pargs, typename Mat, require_eigen_vt<is_var, Mat>...>
->>>>>>> 6075dccd
   void save_varis(vari** dest, const Mat& x, const Pargs&... args) const {
     for (size_t i = 0; i < x.size(); ++i) {
       dest[i] = x(i).vi_;
