#ifndef STAN_MATH_REV_FUNCTOR_ODE_BDF_HPP
#define STAN_MATH_REV_FUNCTOR_ODE_BDF_HPP

#include <stan/math/rev/meta.hpp>
#include <stan/math/rev/functor/cvodes_integrator.hpp>
#include <stan/math/prim/fun/Eigen.hpp>
#include <ostream>
#include <vector>

namespace stan {
namespace math {

/**
 * Solve the ODE initial value problem y' = f(t, y), y(t0) = y0 at a set of
 * times, { t1, t2, t3, ... } using the stiff backward differentiation formula
 * BDF solver from CVODES.
 *
 * \p f must define an operator() with the signature as:
 *   template<typename T_t, typename T_y, typename... T_Args>
 *   Eigen::Matrix<stan::return_type_t<T_t, T_y, T_Args...>, Eigen::Dynamic, 1>
 *     operator()(const T_t& t, const Eigen::Matrix<T_y, Eigen::Dynamic, 1>& y,
 *     std::ostream* msgs, const T_Args&... args);
 *
 * t is the time, y is the vector-valued state, msgs is a stream for error
 * messages, and args are optional arguments passed to the ODE solve function
 * (which are passed through to \p f without modification).
 *
 * @tparam F Type of ODE right hand side
 * @tparam T_y0 Type of initial state
 * @tparam T_t0 Type of initial time
 * @tparam T_ts Type of output times
 * @tparam T_Args Types of pass-through parameters
 *
 * @param function_name Calling function name (for printing debugging messages)
 * @param f Right hand side of the ODE
 * @param y0 Initial state
 * @param t0 Initial time
 * @param ts Times at which to solve the ODE at. All values must be sorted and
 *   not less than t0.
 * @param relative_tolerance Relative tolerance passed to CVODES
 * @param absolute_tolerance Absolute tolerance passed to CVODES
 * @param max_num_steps Upper limit on the number of integration steps to
 *   take between each output (error if exceeded)
 * @param[in, out] msgs the print stream for warning messages
 * @param args Extra arguments passed unmodified through to ODE right hand side
 * @return Solution to ODE at times \p ts
 */
template <typename F, typename T_y0, typename T_t0, typename T_ts,
          typename... T_Args, require_eigen_col_vector_t<T_y0>* = nullptr>
std::vector<Eigen::Matrix<stan::return_type_t<T_y0, T_t0, T_ts, T_Args...>,
                          Eigen::Dynamic, 1>>
<<<<<<< HEAD
ode_bdf_tol(const F& f, const Eigen::Matrix<T_initial, Eigen::Dynamic, 1>& y0,
            const T_t0& t0, const std::vector<T_ts>& ts,
            double relative_tolerance, double absolute_tolerance,
            long int max_num_steps, std::ostream* msgs, const T_Args&... args) {
  auto integrator
      = new stan::math::cvodes_integrator_vari<CV_BDF, F, T_initial, T_t0, T_ts,
                                               T_Args...>(
          f, y0, t0, ts, relative_tolerance, absolute_tolerance, max_num_steps,
          msgs, args...);

  return (*integrator)();
=======
ode_bdf_tol_impl(const char* function_name, const F& f, const T_y0& y0,
                 const T_t0& t0, const std::vector<T_ts>& ts,
                 double relative_tolerance, double absolute_tolerance,
                 long int max_num_steps,  // NOLINT(runtime/int)
                 std::ostream* msgs, const T_Args&... args) {
  const auto& args_ref_tuple = std::make_tuple(to_ref(args)...);
  return apply(
      [&](const auto&... args_refs) {
        cvodes_integrator<CV_BDF, F, T_y0, T_t0, T_ts, ref_type_t<T_Args>...>
        integrator(function_name, f, y0, t0, ts, relative_tolerance,
                   absolute_tolerance, max_num_steps, msgs, args_refs...);

        return integrator();
      },
      args_ref_tuple);
>>>>>>> cdddc433
}

/**
 * Solve the ODE initial value problem y' = f(t, y), y(t0) = y0 at a set of
 * times, { t1, t2, t3, ... } using the stiff backward differentiation formula
 * BDF solver from CVODES.
 *
 * \p f must define an operator() with the signature as:
 *   template<typename T_t, typename T_y, typename... T_Args>
 *   Eigen::Matrix<stan::return_type_t<T_t, T_y, T_Args...>, Eigen::Dynamic, 1>
 *     operator()(const T_t& t, const Eigen::Matrix<T_y, Eigen::Dynamic, 1>& y,
 *     std::ostream* msgs, const T_Args&... args);
 *
 * t is the time, y is the vector-valued state, msgs is a stream for error
 * messages, and args are optional arguments passed to the ODE solve function
 * (which are passed through to \p f without modification).
 *
 * @tparam F Type of ODE right hand side
 * @tparam T_0 Type of initial time
 * @tparam T_ts Type of output times
 * @tparam T_Args Types of pass-through parameters
 *
 * @param f Right hand side of the ODE
 * @param y0 Initial state
 * @param t0 Initial time
 * @param ts Times at which to solve the ODE at. All values must be sorted and
 *   not less than t0.
 * @param relative_tolerance Relative tolerance passed to CVODES
 * @param absolute_tolerance Absolute tolerance passed to CVODES
 * @param max_num_steps Upper limit on the number of integration steps to
 *   take between each output (error if exceeded)
 * @param[in, out] msgs the print stream for warning messages
 * @param args Extra arguments passed unmodified through to ODE right hand side
 * @return Solution to ODE at times \p ts
 */
template <typename F, typename T_y0, typename T_t0, typename T_ts,
          typename... T_Args, require_eigen_col_vector_t<T_y0>* = nullptr>
std::vector<Eigen::Matrix<stan::return_type_t<T_y0, T_t0, T_ts, T_Args...>,
                          Eigen::Dynamic, 1>>
ode_bdf_tol(const F& f, const T_y0& y0, const T_t0& t0,
            const std::vector<T_ts>& ts, double relative_tolerance,
            double absolute_tolerance,
            long int max_num_steps,  // NOLINT(runtime/int)
            std::ostream* msgs, const T_Args&... args) {
  return ode_bdf_tol_impl("ode_bdf_tol", f, y0, t0, ts, relative_tolerance,
                          absolute_tolerance, max_num_steps, msgs, args...);
}

/**
 * Solve the ODE initial value problem y' = f(t, y), y(t0) = y0 at a set of
 * times, { t1, t2, t3, ... } using the stiff backward differentiation formula
 * (BDF) solver in CVODES with defaults for relative_tolerance,
 * absolute_tolerance, and max_num_steps.
 *
 * \p f must define an operator() with the signature as:
 *   template<typename T_t, typename T_y, typename... T_Args>
 *   Eigen::Matrix<stan::return_type_t<T_t, T_y, T_Args...>, Eigen::Dynamic, 1>
 *     operator()(const T_t& t, const Eigen::Matrix<T_y, Eigen::Dynamic, 1>& y,
 *     std::ostream* msgs, const T_Args&... args);
 *
 * t is the time, y is the vector-valued state, msgs is a stream for error
 * messages, and args are optional arguments passed to the ODE solve function
 * (which are passed through to \p f without modification).
 *
 * @tparam F Type of ODE right hand side
 * @tparam T_0 Type of initial time
 * @tparam T_ts Type of output times
 * @tparam T_Args Types of pass-through parameters
 *
 * @param f Right hand side of the ODE
 * @param y0 Initial state
 * @param t0 Initial time
 * @param ts Times at which to solve the ODE at. All values must be sorted and
 *   not less than t0.
 * @param[in, out] msgs the print stream for warning messages
 * @param args Extra arguments passed unmodified through to ODE right hand side
 * @return Solution to ODE at times \p ts
 */
template <typename F, typename T_y0, typename T_t0, typename T_ts,
          typename... T_Args, require_eigen_col_vector_t<T_y0>* = nullptr>
std::vector<Eigen::Matrix<stan::return_type_t<T_y0, T_t0, T_ts, T_Args...>,
                          Eigen::Dynamic, 1>>
ode_bdf(const F& f, const T_y0& y0, const T_t0& t0, const std::vector<T_ts>& ts,
        std::ostream* msgs, const T_Args&... args) {
  double relative_tolerance = 1e-10;
  double absolute_tolerance = 1e-10;
  long int max_num_steps = 1e8;  // NOLINT(runtime/int)

  return ode_bdf_tol_impl("ode_bdf", f, y0, t0, ts, relative_tolerance,
                          absolute_tolerance, max_num_steps, msgs, args...);
}

}  // namespace math
}  // namespace stan
#endif<|MERGE_RESOLUTION|>--- conflicted
+++ resolved
@@ -49,19 +49,6 @@
           typename... T_Args, require_eigen_col_vector_t<T_y0>* = nullptr>
 std::vector<Eigen::Matrix<stan::return_type_t<T_y0, T_t0, T_ts, T_Args...>,
                           Eigen::Dynamic, 1>>
-<<<<<<< HEAD
-ode_bdf_tol(const F& f, const Eigen::Matrix<T_initial, Eigen::Dynamic, 1>& y0,
-            const T_t0& t0, const std::vector<T_ts>& ts,
-            double relative_tolerance, double absolute_tolerance,
-            long int max_num_steps, std::ostream* msgs, const T_Args&... args) {
-  auto integrator
-      = new stan::math::cvodes_integrator_vari<CV_BDF, F, T_initial, T_t0, T_ts,
-                                               T_Args...>(
-          f, y0, t0, ts, relative_tolerance, absolute_tolerance, max_num_steps,
-          msgs, args...);
-
-  return (*integrator)();
-=======
 ode_bdf_tol_impl(const char* function_name, const F& f, const T_y0& y0,
                  const T_t0& t0, const std::vector<T_ts>& ts,
                  double relative_tolerance, double absolute_tolerance,
@@ -77,7 +64,6 @@
         return integrator();
       },
       args_ref_tuple);
->>>>>>> cdddc433
 }
 
 /**
