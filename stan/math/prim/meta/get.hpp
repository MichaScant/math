#ifndef STAN_MATH_PRIM_META_GET_HPP
#define STAN_MATH_PRIM_META_GET_HPP

#include <stan/math/prim/meta/require_generics.hpp>
#include <stan/math/prim/mat/fun/Eigen.hpp>
#include <cmath>
#include <cstddef>
#include <cstdlib>
#include <vector>

namespace stan {

<<<<<<< HEAD
=======
/** \ingroup type_trait
 * Returns the provided element. Scalar type overload
 * for the function to retrieve n-th element of a vector,
 * \c Eigen \c Matrix or expression
 *
 * @param x input scalar
 * @param n index of the element to return
 * @return input scalar
 */
>>>>>>> ba084bd0
template <typename T, typename = require_stan_scalar_t<T>>
inline T get(const T& x, size_t n) {
  return x;
}

/** \ingroup type_trait
 * Returns the n-th element of the provided std::vector.
 *
 * @param x input vector
 * @param n index of the element to return
 * @return n-th element of the input vector
 */
template <typename T>
inline T get(const std::vector<T>& x, size_t n) {
  return x[n];
}

<<<<<<< HEAD
template <typename T, typename = require_eigen_t<T>, typename = void>
inline typename T::Scalar get(const T& m, size_t n) {
=======
/** \ingroup type_trait
 * Returns the n-th element of the provided Eigen matrix.
 *
 * @param x input \c Eigen \c Matrix or expression
 * @param n index of the element to return
 * @return n-th element of the \c Eigen \c Matrix or expression
 */
template <typename T, typename = require_eigen_t<T>>
inline auto get(const T& m, size_t n) {
>>>>>>> ba084bd0
  return m(static_cast<int>(n));
}

}  // namespace stan
#endif<|MERGE_RESOLUTION|>--- conflicted
+++ resolved
@@ -10,8 +10,6 @@
 
 namespace stan {
 
-<<<<<<< HEAD
-=======
 /** \ingroup type_trait
  * Returns the provided element. Scalar type overload
  * for the function to retrieve n-th element of a vector,
@@ -21,7 +19,6 @@
  * @param n index of the element to return
  * @return input scalar
  */
->>>>>>> ba084bd0
 template <typename T, typename = require_stan_scalar_t<T>>
 inline T get(const T& x, size_t n) {
   return x;
@@ -39,10 +36,6 @@
   return x[n];
 }
 
-<<<<<<< HEAD
-template <typename T, typename = require_eigen_t<T>, typename = void>
-inline typename T::Scalar get(const T& m, size_t n) {
-=======
 /** \ingroup type_trait
  * Returns the n-th element of the provided Eigen matrix.
  *
@@ -51,8 +44,7 @@
  * @return n-th element of the \c Eigen \c Matrix or expression
  */
 template <typename T, typename = require_eigen_t<T>>
-inline auto get(const T& m, size_t n) {
->>>>>>> ba084bd0
+inline typename T::Scalar get(const T& m, size_t n) {
   return m(static_cast<int>(n));
 }
 
