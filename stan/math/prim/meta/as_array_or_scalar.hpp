--- conflicted
+++ resolved
@@ -1,14 +1,8 @@
 #ifndef STAN_MATH_PRIM_META_AS_ARRAY_OR_SCALAR_HPP
 #define STAN_MATH_PRIM_META_AS_ARRAY_OR_SCALAR_HPP
 
-#include <stan/math/prim/meta/is_vector.hpp>
+#include <stan/math/prim/mat/fun/Eigen.hpp>
 #include <stan/math/prim/meta/require_generics.hpp>
-#include <stan/math/prim/mat/fun/Eigen.hpp>
-<<<<<<< HEAD
-#include <stan/math/prim/meta.hpp>
-=======
-#include <stan/math/prim/meta/require_generics.hpp>
->>>>>>> ba084bd0
 #include <vector>
 
 namespace stan {
@@ -29,15 +23,8 @@
 /** \ingroup type_trait
  * Converts a matrix type to an array.
  *
-<<<<<<< HEAD
- * @tparam T Type of scalar element.
- * @tparam R Row type of input matrix.
- * @tparam C Column type of input matrix.
- * @param v Specified matrix.
-=======
  * @tparam T Type of \c Eigen \c Matrix or expression
  * @param v Specified \c Eigen \c Matrix or expression.
->>>>>>> ba084bd0
  * @return Matrix converted to an array.
  */
 template <typename T, typename = require_eigen_t<T>>
