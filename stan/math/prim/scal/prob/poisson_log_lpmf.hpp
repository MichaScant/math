--- conflicted
+++ resolved
@@ -62,17 +62,9 @@
   // FIXME: cache value_of for alpha_vec?  faster if only one?
   VectorBuilder<include_summand<propto, T_log_rate>::value, T_partials_return,
                 T_log_rate>
-<<<<<<< HEAD
       exp_alpha(size(alpha));
   for (size_t i = 0; i < size(alpha); i++) {
-    if (include_summand<propto, T_log_rate>::value) {
-      exp_alpha[i] = exp(value_of(alpha_vec[i]));
-    }
-=======
-      exp_alpha(length(alpha));
-  for (size_t i = 0; i < length(alpha); i++) {
     exp_alpha[i] = exp(value_of(alpha_vec[i]));
->>>>>>> 272f4492
   }
 
   for (size_t i = 0; i < size; i++) {
