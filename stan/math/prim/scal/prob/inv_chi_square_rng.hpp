#ifndef STAN_MATH_PRIM_SCAL_PROB_INV_CHI_SQUARE_RNG_HPP
#define STAN_MATH_PRIM_SCAL_PROB_INV_CHI_SQUARE_RNG_HPP

#include <stan/math/prim/scal/err/check_consistent_sizes.hpp>
#include <stan/math/prim/scal/err/check_finite.hpp>
#include <stan/math/prim/scal/err/check_positive_finite.hpp>
#include <stan/math/prim/scal/meta/length.hpp>
#include <stan/math/prim/scal/meta/scalar_seq_view.hpp>
#include <stan/math/prim/scal/meta/VectorBuilder.hpp>
#include <boost/random/chi_squared_distribution.hpp>
#include <boost/random/variate_generator.hpp>

namespace stan {
namespace math {
/**
 * Return a pseudorandom inverse chi squared variate with the nu
 * degrees of freedom using the specified random number generator.
 *
 * nu can be a scalar or a one-dimensional container.
 *
 * @tparam T_deg Type of degrees of freedom parameter
 * @tparam RNG class of random number generator
 * @param nu (Sequence of) positive degrees of freedom parameter(s)
 * @param rng random number generator
 * @return (Sequence of) inverse chi squared random variate(s)
 * @throw std::domain_error if nu is nonpositive
 */
<<<<<<< HEAD
template <class RNG>
inline double inv_chi_square_rng(double nu, RNG& rng) {
=======
template <typename T_deg, class RNG>
inline typename VectorBuilder<true, double, T_deg>::type inv_chi_square_rng(
    const T_deg& nu, RNG& rng) {
>>>>>>> 5ea9efa6
  using boost::random::chi_squared_distribution;
  using boost::variate_generator;

  static const char* function = "inv_chi_square_rng";

  check_positive_finite(function, "Degrees of freedom parameter", nu);

  scalar_seq_view<T_deg> nu_vec(nu);
  size_t N = length(nu);
  VectorBuilder<true, double, T_deg> output(N);

  for (size_t n = 0; n < N; ++n) {
    variate_generator<RNG&, chi_squared_distribution<> > chi_square_rng(
        rng, chi_squared_distribution<>(nu_vec[n]));
    output[n] = 1 / chi_square_rng();
  }

  return output.data();
}

}  // namespace math
}  // namespace stan
#endif<|MERGE_RESOLUTION|>--- conflicted
+++ resolved
@@ -25,14 +25,9 @@
  * @return (Sequence of) inverse chi squared random variate(s)
  * @throw std::domain_error if nu is nonpositive
  */
-<<<<<<< HEAD
-template <class RNG>
-inline double inv_chi_square_rng(double nu, RNG& rng) {
-=======
 template <typename T_deg, class RNG>
 inline typename VectorBuilder<true, double, T_deg>::type inv_chi_square_rng(
     const T_deg& nu, RNG& rng) {
->>>>>>> 5ea9efa6
   using boost::random::chi_squared_distribution;
   using boost::variate_generator;
 
