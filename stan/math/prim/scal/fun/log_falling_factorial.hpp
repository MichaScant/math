#ifndef STAN_MATH_PRIM_SCAL_FUN_LOG_FALLING_FACTORIAL_HPP
#define STAN_MATH_PRIM_SCAL_FUN_LOG_FALLING_FACTORIAL_HPP

#include <stan/math/prim/scal/err/check_positive.hpp>
#include <stan/math/prim/scal/fun/is_any_nan.hpp>
#include <stan/math/prim/scal/fun/lgamma.hpp>
#include <stan/math/prim/scal/fun/constants.hpp>
#include <stan/math/prim/scal/meta/return_type.hpp>

namespace stan {
namespace math {

/**
 *
 * Return the natural log of the falling factorial of the
 * specified arguments.
 *

   \f[
   \mbox{log\_falling\_factorial}(x, n) =
   \begin{cases}
     \textrm{error} & \mbox{if } x \leq 0\\
     \ln (x)_n & \mbox{if } x > 0 \textrm{ and } -\infty \leq n \leq \infty
 \\[6pt] \textrm{NaN} & \mbox{if } x = \textrm{NaN or } n = \textrm{NaN}
   \end{cases}
   \f]

   \f[
   \frac{\partial\, \mbox{log\_falling\_factorial}(x, n)}{\partial x} =
   \begin{cases}
     \textrm{error} & \mbox{if } x \leq 0\\
     \Psi(x) & \mbox{if } x > 0 \textrm{ and } -\infty \leq n \leq \infty
 \\[6pt] \textrm{NaN} & \mbox{if } x = \textrm{NaN or } n = \textrm{NaN}
   \end{cases}
   \f]

   \f[
   \frac{\partial\, \mbox{log\_falling\_factorial}(x, n)}{\partial n} =
   \begin{cases}
     \textrm{error} & \mbox{if } x \leq 0\\
     -\Psi(n) & \mbox{if } x > 0 \textrm{ and } -\infty \leq n \leq \infty
 \\[6pt] \textrm{NaN} & \mbox{if } x = \textrm{NaN or } n = \textrm{NaN}
   \end{cases}
   \f]

 * @tparam T1 type of first argument
 * @tparam T2 type of second argument
 * @param[in] x First argument
 * @param[in] n Second argument
 * @return log of falling factorial of arguments
 * @throw std::domain_error if the first argument is not
 * positive
 */
template <typename T1, typename T2>
inline typename return_type<T1, T2>::type log_falling_factorial(const T1 x,
                                                                const T2 n) {
<<<<<<< HEAD
  if (is_any_nan(x, n))
    return std::numeric_limits<double>::quiet_NaN();
=======
  if (is_nan(x) || is_nan(n))
    return NOT_A_NUMBER;
>>>>>>> 37ea6baa
  static const char* function = "log_falling_factorial";
  check_positive(function, "first argument", x);
  return lgamma(x + 1) - lgamma(x - n + 1);
}

}  // namespace math
}  // namespace stan
#endif<|MERGE_RESOLUTION|>--- conflicted
+++ resolved
@@ -54,13 +54,8 @@
 template <typename T1, typename T2>
 inline typename return_type<T1, T2>::type log_falling_factorial(const T1 x,
                                                                 const T2 n) {
-<<<<<<< HEAD
   if (is_any_nan(x, n))
     return std::numeric_limits<double>::quiet_NaN();
-=======
-  if (is_nan(x) || is_nan(n))
-    return NOT_A_NUMBER;
->>>>>>> 37ea6baa
   static const char* function = "log_falling_factorial";
   check_positive(function, "first argument", x);
   return lgamma(x + 1) - lgamma(x - n + 1);
