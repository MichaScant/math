#ifndef STAN_MATH_PRIM_PROB_MULTI_STUDENT_T_CHOLESKY_LPDF_HPP
#define STAN_MATH_PRIM_PROB_MULTI_STUDENT_T_CHOLESKY_LPDF_HPP

#include <stan/math/prim/meta.hpp>
#include <stan/math/prim/err.hpp>
#include <stan/math/prim/fun/as_column_vector_or_scalar.hpp>
#include <stan/math/prim/fun/columns_dot_self.hpp>
#include <stan/math/prim/fun/constants.hpp>
#include <stan/math/prim/fun/digamma.hpp>
#include <stan/math/prim/fun/dot_product.hpp>
#include <stan/math/prim/fun/dot_self.hpp>
#include <stan/math/prim/fun/inv.hpp>
#include <stan/math/prim/fun/is_inf.hpp>
#include <stan/math/prim/fun/log.hpp>
#include <stan/math/prim/fun/log1p.hpp>
#include <stan/math/prim/fun/lgamma.hpp>
#include <stan/math/prim/fun/max_size_mvt.hpp>
#include <stan/math/prim/fun/mdivide_left_tri.hpp>
#include <stan/math/prim/fun/mdivide_right_tri.hpp>
#include <stan/math/prim/fun/size_mvt.hpp>
#include <stan/math/prim/fun/to_ref.hpp>
#include <stan/math/prim/fun/vector_seq_view.hpp>
#include <stan/math/prim/prob/multi_normal_cholesky_lpdf.hpp>
#include <stan/math/prim/functor/partials_propagator.hpp>
#include <cmath>
#include <cstdlib>
#include <iostream>

namespace stan {
namespace math {
/** \ingroup multivar_dists
 * The log of the multivariate student t density for the given y, mu,
 * nu, and a Cholesky factor L of the scale matrix.
 * Sigma = LL', a square, semi-positive definite matrix.
 *
 * This version of the function is vectorized on y and mu.
 *
 * @param y scalar vector of random variates
 * @param nu scalar degrees of freedom
 * @param mu location vector
 * @param L cholesky decomposition of the scale matrix
 * of the multivariate student t distribution.
 * @return The log of the multivariate student t density.
 * @throw std::domain_error if LL' is not square, not symmetric,
 * or not semi-positive definite.
 * @tparam T_y Type of scalar.
 * @tparam T_dof Type of scalar.
 * @tparam T_loc Type of location.
 * @tparam T_scale Type of scale.
 * @return log probability of the multivariate student t distribution.
 */
template <
    bool propto, typename T_y, typename T_dof, typename T_loc, typename T_covar,
    require_any_not_vector_vt<is_stan_scalar, T_y, T_dof, T_loc>* = nullptr,
    require_all_not_nonscalar_prim_or_rev_kernel_expression_t<
        T_y, T_loc, T_covar>* = nullptr>
return_type_t<T_y, T_dof, T_loc, T_covar> multi_student_t_cholesky_lpdf(
    const T_y& y, const T_dof& nu, const T_loc& mu, const T_covar& L) {
  static const char* function = "multi_student_t_cholesky";
  using T_covar_elem = typename scalar_type<T_covar>::type;
  using Eigen::Matrix;
  using T_return = return_type_t<T_y, T_dof, T_loc, T_covar>;
  using T_partials_return = partials_return_t<T_y, T_dof, T_loc, T_covar>;
  using matrix_partials_t
      = Eigen::Matrix<T_partials_return, Eigen::Dynamic, Eigen::Dynamic>;
  using vector_partials_t = Eigen::Matrix<T_partials_return, Eigen::Dynamic, 1>;
  using row_vector_partials_t
      = Eigen::Matrix<T_partials_return, 1, Eigen::Dynamic>;
  using T_y_ref = ref_type_t<T_y>;
  using T_nu_ref = ref_type_t<T_dof>;
  using T_mu_ref = ref_type_t<T_loc>;
  using T_L_ref = ref_type_t<T_covar>;

  check_consistent_sizes_mvt(function, "y", y, "mu", mu);
  size_t num_y = size_mvt(y);
  size_t num_mu = size_mvt(mu);
  if (num_y == 0 || num_mu == 0) {
    return 0;
  }

  T_y_ref y_ref = y;
  T_nu_ref nu_ref = nu;
  T_mu_ref mu_ref = mu;
  T_L_ref L_ref = L;
  vector_seq_view<T_y_ref> y_vec(y_ref);
  vector_seq_view<T_mu_ref> mu_vec(mu_ref);
  const size_t size_vec = max_size_mvt(y_ref, mu_ref);

  check_not_nan(function, "Degrees of freedom parameter", nu_ref);
  check_positive(function, "Degrees of freedom parameter", nu_ref);
  check_finite(function, "Degrees of freedom parameter", nu_ref);
  // check_cholesky_factor(function, "scale parameter", L_ref);

  const int size_y = y_vec[0].size();
  const int size_mu = mu_vec[0].size();
  const int num_dims = L.rows();

  for (size_t i = 1, size_mvt_y = num_y; i < size_mvt_y; i++) {
    check_size_match(
        function, "Size of one of the vectors of the random variable",
        y_vec[i].size(), "Size of the first vector of the random variable",
        y_vec[i - 1].size());
  }

  for (size_t i = 1, size_mvt_mu = num_mu; i < size_mvt_mu; i++) {
    check_size_match(function,
                     "Size of one of the vectors "
                     "of the location variable",
                     mu_vec[i].size(),
                     "Size of another vector of "
                     "the location variable",
                     mu_vec[i - 1].size());
  }

  check_size_match(function, "Size of random variable", size_mu,
                   "rows of scale parameter", L.rows());
  check_size_match(function, "Size of random variable", size_y,
                   "size of location parameter", size_mu);
  check_size_match(function, "Size of random variable", size_y,
                   "rows of scale parameter", L.rows());
  check_size_match(function, "Size of random variable", size_y,
                   "columns of scale parameter", L.cols());

  for (size_t i = 0; i < size_vec; i++) {
    check_finite(function, "Location parameter", mu_vec[i]);
    check_not_nan(function, "Random variable", y_vec[i]);
  }

  if (unlikely(num_dims == 0)) {
    return T_return(0);
  }

  auto ops_partials = make_partials_propagator(y_ref, nu_ref, mu_ref, L_ref);

  T_partials_return lp(0);

  if (include_summand<propto>::value) {
    lp += -0.5 * num_dims * LOG_PI * size_vec;
  }

  if (include_summand<propto, T_y, T_dof, T_loc, T_covar_elem>::value) {
    T_partials_return nu_val = value_of(nu_ref);
    T_partials_return inv_nu = inv(nu_val);
    T_partials_return nu_plus_dims = nu_val + num_dims;
    matrix_partials_t L_val = value_of(L_ref);
    matrix_partials_t L_deriv;
    const auto& half_nu
        = to_ref_if<include_summand<propto, T_dof>::value>(0.5 * nu_val);
    const auto& digamma_vals = to_ref_if<!is_constant<T_dof>::value>(
        digamma(half_nu + 0.5 * num_dims) - digamma(half_nu));

    if (include_summand<propto, T_dof>::value) {
      lp += lgamma(0.5 * nu_plus_dims) * size_vec;
      lp += -lgamma(0.5 * nu_val) * size_vec;
      lp += -(0.5 * num_dims) * log(nu_val) * size_vec;
    }

    if (include_summand<propto, T_covar_elem>::value) {
      lp += -sum(log(L_val.diagonal())) * size_vec;
    }

    T_partials_return sum_lp_vec(0.0);
    row_vector_partials_t half(size_y);
    vector_partials_t y_val_minus_mu_val(size_y);
    vector_partials_t scaled_diff(size_y);

    for (size_t i = 0; i < size_vec; i++) {
      decltype(auto) y_val = as_value_column_vector_or_scalar(y_vec[i]);
      decltype(auto) mu_val = as_value_column_vector_or_scalar(mu_vec[i]);
      y_val_minus_mu_val = eval(y_val - mu_val);

      half = mdivide_left_tri<Eigen::Lower>(L_val, y_val_minus_mu_val)
                 .transpose();

      scaled_diff = mdivide_right_tri<Eigen::Lower>(half, L_val).transpose();

      T_partials_return dot_half = dot_self(half);

      if (!is_constant_all<T_dof>::value) {
        T_partials_return G = dot_product(scaled_diff, y_val_minus_mu_val);
        partials<1>(ops_partials)[i] += 0.5
                                        * (digamma_vals - log1p(G * inv_nu)
                                           + (G - num_dims) / (G + nu_val));
      }

      scaled_diff *= nu_plus_dims / (dot_half + nu_val);

      if (!is_constant_all<T_y>::value) {
        partials_vec<0>(ops_partials)[i] += -scaled_diff;
      }

      if (!is_constant_all<T_loc>::value) {
        partials_vec<2>(ops_partials)[i] += scaled_diff;
      }

      if (!is_constant_all<T_covar_elem>::value) {
        if (i == 0) {
<<<<<<< HEAD
          L_deriv = (scaled_diff * half).template triangularView<Eigen::Lower>();
        } else {
          L_deriv += (scaled_diff * half).template triangularView<Eigen::Lower>();
        }
=======
          L_deriv
              = (scaled_diff * half).template triangularView<Eigen::Lower>();
        } else
          L_deriv
              += (scaled_diff * half).template triangularView<Eigen::Lower>();
>>>>>>> ebd63730
      }

      sum_lp_vec += log1p(dot_half * inv_nu);
    }

    if (!is_constant_all<T_covar_elem>::value) {
      L_deriv.diagonal().array() -= size_vec / L_val.diagonal().array();
      partials<3>(ops_partials) += L_deriv;
    }
    lp += -0.5 * nu_plus_dims * sum_lp_vec;
  }
  return ops_partials.build(lp);
}

/** \ingroup multivar_dists
 * The log of the multivariate student t density for the given y, mu,
 * nu, and a Cholesky factor L of the scale matrix.
 * Sigma = LL', a square, semi-positive definite matrix.
 *
 * This version of the function is vectorized on y and mu.
 *
 * @param y A scalar vector.
 * @param nu A scalar degrees of freedom.
 * @param mu A location vector.
 * @param L The Cholesky decomposition of the scale matrix
 * of the multivariate student t distribution.
 * @return The log of the multivariate student t density.
 * @throw std::domain_error if LL' is not square, not symmetric,
 * or not semi-positive definite.
 * @tparam T_y Type of scalar.
 * @tparam T_dof Type of scalar.
 * @tparam T_loc Type of location.
 * @tparam T_scale Type of scale.
 * @return log probability of the multivariate student t distribution.
 */
template <bool propto, typename T_y, typename T_dof, typename T_loc,
          typename T_covar,
          require_all_vector_vt<is_stan_scalar, T_y, T_dof, T_loc>* = nullptr,
          require_all_not_nonscalar_prim_or_rev_kernel_expression_t<
              T_y, T_dof, T_loc, T_covar>* = nullptr>
return_type_t<T_y, T_dof, T_loc, T_covar> multi_student_t_cholesky_lpdf(
    const T_y& y, const T_dof& nu, const T_loc& mu, const T_covar& L) {
  static const char* function = "multi_student_t_cholesky";
  using T_covar_elem = typename scalar_type<T_covar>::type;
  using Eigen::Matrix;
  using T_return = return_type_t<T_y, T_dof, T_loc, T_covar>;
  using T_partials_return = partials_return_t<T_y, T_dof, T_loc, T_covar>;
  using matrix_partials_t
      = Eigen::Matrix<T_partials_return, Eigen::Dynamic, Eigen::Dynamic>;
  using vector_partials_t = Eigen::Matrix<T_partials_return, Eigen::Dynamic, 1>;
  using row_vector_partials_t
      = Eigen::Matrix<T_partials_return, 1, Eigen::Dynamic>;
  using T_y_ref = ref_type_t<T_y>;
  using T_nu_ref = ref_type_t<T_dof>;
  using T_mu_ref = ref_type_t<T_loc>;
  using T_L_ref = ref_type_t<T_covar>;

  T_y_ref y_ref = y;
  T_nu_ref nu_ref = nu;
  T_mu_ref mu_ref = mu;
  T_L_ref L_ref = L;
  vector_partials_t y_val = as_value_column_vector_or_scalar(y_ref);
  vector_partials_t mu_val = as_value_column_vector_or_scalar(mu_ref);

  const int size_y = y_ref.size();
  const int size_mu = mu_ref.size();

  if (unlikely(size_y == 0)) {
    return T_return(0);
  }

  check_not_nan(function, "Degrees of freedom parameter", nu_ref);
  check_positive(function, "Degrees of freedom parameter", nu_ref);
  check_finite(function, "Degrees of freedom parameter", nu_ref);

  check_size_match(function, "Size of random variable", size_mu,
                   "rows of scale parameter", L.rows());
  check_size_match(function, "Size of random variable", size_y,
                   "size of location parameter", size_mu);
  check_size_match(function, "Size of random variable", size_y,
                   "rows of scale parameter", L.rows());
  check_size_match(function, "Size of random variable", size_y,
                   "columns of scale parameter", L.cols());

  check_finite(function, "Location parameter", mu_val);
  check_not_nan(function, "Random variable", y_val);

  // check_cholesky_factor(function, "scale parameter", L_ref);

  T_partials_return lp(0);

  auto ops_partials = make_partials_propagator(y_ref, nu_ref, mu_ref, L_ref);

  if (include_summand<propto>::value) {
    lp += -0.5 * size_y * LOG_PI;
  }

  if (include_summand<propto, T_y, T_dof, T_loc, T_covar_elem>::value) {
    T_partials_return nu_val = value_of(nu_ref);
    T_partials_return inv_nu = inv(nu_val);
    T_partials_return nu_plus_dims = nu_val + size_y;
    vector_partials_t y_val_minus_mu_val = eval(y_val - mu_val);

    matrix_partials_t L_val = value_of(L_ref);
    row_vector_partials_t half
        = mdivide_left_tri<Eigen::Lower>(L_val, y_val_minus_mu_val).transpose();
    vector_partials_t scaled_diff
        = mdivide_right_tri<Eigen::Lower>(half, L_val).transpose();
    T_partials_return dot_half = dot_self(half);

    if (!is_constant_all<T_dof>::value) {
      T_partials_return half_nu = 0.5 * nu_val;
      T_partials_return digamma_vals
          = digamma(half_nu + 0.5 * size_y) - digamma(half_nu);
      T_partials_return G = dot_product(scaled_diff, y_val_minus_mu_val);

      partials<1>(ops_partials)
          += 0.5
             * (digamma_vals - log1p(G * inv_nu) + (G - size_y) / (G + nu_val));
    }

    if (include_summand<propto, T_dof>::value) {
      lp += lgamma(0.5 * (nu_val + size_y));
      lp += -lgamma(0.5 * nu_val);
      lp += -0.5 * size_y * log(nu_val);
    }

    if (include_summand<propto, T_covar_elem>::value) {
      lp += -sum(log(L_val.diagonal()));
    }

    if (!is_constant_all<T_y, T_loc, T_covar_elem>::value) {
      T_partials_return scale_val = nu_plus_dims / (dot_half + nu_val);

      if (!is_constant_all<T_y>::value) {
        partials<0>(ops_partials) += -scaled_diff * scale_val;
      }
      if (!is_constant_all<T_loc>::value) {
        partials<2>(ops_partials) += scaled_diff * scale_val;
      }
      if (!is_constant_all<T_covar_elem>::value) {
        matrix_partials_t L_deriv
            = (scaled_diff * half).template triangularView<Eigen::Lower>();
        L_deriv.diagonal().array() -= 1 / L_val.diagonal().array();
        edge<3>(ops_partials).partials_ += L_deriv;
      }
    }

    lp += -0.5 * nu_plus_dims * log1p(dot_half * inv_nu);
  }

  return ops_partials.build(lp);
}

template <typename T_y, typename T_dof, typename T_loc, typename T_covar>
inline return_type_t<T_y, T_dof, T_loc, T_covar> multi_student_t_cholesky_lpdf(
    const T_y& y, const T_dof& nu, const T_loc& mu, const T_covar& L) {
  return multi_student_t_cholesky_lpdf<false>(y, nu, mu, L);
}

}  // namespace math
}  // namespace stan
#endif<|MERGE_RESOLUTION|>--- conflicted
+++ resolved
@@ -195,18 +195,10 @@
 
       if (!is_constant_all<T_covar_elem>::value) {
         if (i == 0) {
-<<<<<<< HEAD
           L_deriv = (scaled_diff * half).template triangularView<Eigen::Lower>();
         } else {
           L_deriv += (scaled_diff * half).template triangularView<Eigen::Lower>();
         }
-=======
-          L_deriv
-              = (scaled_diff * half).template triangularView<Eigen::Lower>();
-        } else
-          L_deriv
-              += (scaled_diff * half).template triangularView<Eigen::Lower>();
->>>>>>> ebd63730
       }
 
       sum_lp_vec += log1p(dot_half * inv_nu);
