#ifndef STAN_MATH_PRIM_PROB_GAUSSIAN_DLM_OBS_LPDF_HPP
#define STAN_MATH_PRIM_PROB_GAUSSIAN_DLM_OBS_LPDF_HPP

#include <stan/math/prim/meta.hpp>
#include <stan/math/prim/err.hpp>
#include <stan/math/prim/fun/add.hpp>
#include <stan/math/prim/fun/dot_product.hpp>
#include <stan/math/prim/fun/inverse_spd.hpp>
#include <stan/math/prim/fun/log.hpp>
#include <stan/math/prim/fun/log_determinant_spd.hpp>
#include <stan/math/prim/fun/multiply.hpp>
#include <stan/math/prim/fun/quad_form.hpp>
#include <stan/math/prim/fun/quad_form_sym.hpp>
#include <stan/math/prim/fun/square.hpp>
#include <stan/math/prim/fun/subtract.hpp>
#include <stan/math/prim/fun/tcrossprod.hpp>
#include <stan/math/prim/fun/to_ref.hpp>
#include <stan/math/prim/fun/trace_quad_form.hpp>
#include <stan/math/prim/fun/transpose.hpp>
#include <stan/math/prim/fun/constants.hpp>
#include <cmath>

/*
  TODO: time-varying system matrices
  TODO: use sequential processing even for non-diagonal obs
  covariance.
  TODO: add constant terms in observation.
*/
namespace stan {
namespace math {
/** \ingroup multivar_dists
 * The log of a Gaussian dynamic linear model (GDLM).
 * This distribution is equivalent to, for \f$t = 1:T\f$,
 * \f{eqnarray*}{
 * y_t & \sim N(F' \theta_t, V) \\
 * \theta_t & \sim N(G \theta_{t-1}, W) \\
 * \theta_0 & \sim N(m_0, C_0)
 * \f}
 *
 * If V is a vector, then the Kalman filter is applied
 * sequentially.
 *
 * @tparam T_y type of scalar
 * @tparam T_F type of design matrix
 * @tparam T_G type of transition matrix
 * @tparam T_V type of observation covariance matrix
 * @tparam T_W type of state covariance matrix
 * @tparam T_m0 type of initial state mean vector
 * @tparam T_C0 type of initial state covariance matrix
 *
 * @param y A r x T matrix of observations. Rows are variables,
 * columns are observations.
 * @param F A n x r matrix. The design matrix.
 * @param G A n x n matrix. The transition matrix.
 * @param V A r x r matrix. The observation covariance matrix.
 * @param W A n x n matrix. The state covariance matrix.
 * @param m0 A n x 1 matrix. The mean vector of the distribution
 * of the initial state.
 * @param C0 A n x n matrix. The covariance matrix of the
 * distribution of the initial state.
 * @return The log of the joint density of the GDLM.
 * @throw std::domain_error if a matrix in the Kalman filter is
 * not positive semi-definite.
 */
template <bool propto, typename T_y, typename T_F, typename T_G, typename T_V,
          typename T_W, typename T_m0, typename T_C0,
          require_all_eigen_matrix_t<T_y, T_F, T_G, T_V, T_W, T_C0>* = nullptr,
          require_eigen_col_vector_t<T_m0>* = nullptr>
inline return_type_t<T_y, T_F, T_G, T_V, T_W, T_m0, T_C0>
gaussian_dlm_obs_lpdf(const T_y& y, const T_F& F, const T_G& G, const T_V& V,
                      const T_W& W, const T_m0& m0, const T_C0& C0) {
  using T_lp = return_type_t<T_y, T_F, T_G, T_V, T_W, T_m0, T_C0>;
  using std::pow;
  static const char* function = "gaussian_dlm_obs_lpdf";
  check_size_match(function, "columns of F", F.cols(), "rows of y", y.rows());
  check_size_match(function, "rows of F", F.rows(), "rows of G", G.rows());
  check_size_match(function, "rows of V", V.rows(), "rows of y", y.rows());
  check_size_match(function, "rows of W", W.rows(), "rows of G", G.rows());
  check_size_match(function, "size of m0", m0.size(), "rows of G", G.rows());
  check_size_match(function, "rows of C0", C0.rows(), "rows of G", G.rows());
  check_square(function, "G", G);

  const auto& y_ref = to_ref(y);
  const auto& F_ref = to_ref(F);
  const auto& G_ref = to_ref(G);
  const auto& V_ref = to_ref(V);
  const auto& W_ref = to_ref(W);
  const auto& m0_ref = to_ref(m0);
  const auto& C0_ref = to_ref(C0);

  check_finite(function, "y", y_ref);
  check_finite(function, "F", F_ref);
  check_finite(function, "G", G_ref);
  // TODO(anyone): incorporate support for infinite V
  check_finite(function, "V", V_ref);
  check_pos_semidefinite(function, "V", V_ref);
  // TODO(anyone): incorporate support for infinite W
  check_finite(function, "W", W_ref);
  check_pos_semidefinite(function, "W", W_ref);
  check_finite(function, "m0", m0_ref);
  check_pos_definite(function, "C0", C0_ref);
  check_finite(function, "C0", C0_ref);

  if (size_zero(y)) {
    return 0;
  }

  int r = y.rows();  // number of variables
  int T = y.cols();  // number of observations
  int n = G.rows();  // number of states

  T_lp lp(0);
  if (include_summand<propto>::value) {
    lp -= HALF_LOG_TWO_PI * r * T;
  }

  if (include_summand<propto, T_y, T_F, T_G, T_V, T_W, T_m0, T_C0>::value) {
    Eigen::Matrix<T_lp, Eigen::Dynamic, 1> m{m0_ref};
    Eigen::Matrix<T_lp, Eigen::Dynamic, Eigen::Dynamic> C{C0_ref};
    Eigen::Matrix<T_lp, Eigen::Dynamic, 1> a(n);
    Eigen::Matrix<T_lp, Eigen::Dynamic, Eigen::Dynamic> R(n, n);
    Eigen::Matrix<T_lp, Eigen::Dynamic, 1> f(r);
    Eigen::Matrix<T_lp, Eigen::Dynamic, Eigen::Dynamic> Q(r, r);
    Eigen::Matrix<T_lp, Eigen::Dynamic, Eigen::Dynamic> Q_inv(r, r);
    Eigen::Matrix<T_lp, Eigen::Dynamic, 1> e(r);
    Eigen::Matrix<T_lp, Eigen::Dynamic, Eigen::Dynamic> A(n, r);

    for (int i = 0; i < y.cols(); i++) {
      // // Predict state
      // a_t = G_t m_{t-1}
      a = multiply(G_ref, m);
      // R_t = G_t C_{t-1} G_t' + W_t
      R = quad_form_sym(C, transpose(G_ref)) + W_ref;
      // // predict observation
      // f_t = F_t' a_t
      f = multiply(transpose(F_ref), a);
      // Q_t = F'_t R_t F_t + V_t
      Q = quad_form_sym(R, F_ref) + V_ref;
      Q_inv = inverse_spd(Q);
      // // filtered state
      // e_t = y_t - f_t
      e = y.col(i) - f;
      // A_t = R_t F_t Q^{-1}_t
      A = multiply(multiply(R, F_ref), Q_inv);
      // m_t = a_t + A_t e_t
      m = a + multiply(A, e);
      // C = R_t - A_t Q_t A_t'
      C = R - quad_form_sym(Q, transpose(A));
      lp -= 0.5 * (log_determinant_spd(Q) + trace_quad_form(Q_inv, e));
    }
  }
  return lp;
}

/** \ingroup multivar_dists
 * The log of a Gaussian dynamic linear model (GDLM) with
 * uncorrelated observation disturbances.
 * This distribution is equivalent to, for \f$t = 1:T\f$,
 * \f{eqnarray*}{
 * y_t & \sim N(F' \theta_t, diag(V)) \\
 * \theta_t & \sim N(G \theta_{t-1}, W) \\
 * \theta_0 & \sim N(m_0, C_0)
 * \f}
 *
 * If V is a vector, then the Kalman filter is applied
 * sequentially.
 *
 * @param y A r x T matrix of observations. Rows are variables,
 * columns are observations.
 * @param F A n x r matrix. The design matrix.
 * @param G A n x n matrix. The transition matrix.
 * @param V A size r vector. The diagonal of the observation
 * covariance matrix.
 * @param W A n x n matrix. The state covariance matrix.
 * @param m0 A n x 1 matrix. The mean vector of the distribution
 * of the initial state.
 * @param C0 A n x n matrix. The covariance matrix of the
 * distribution of the initial state.
 * @return The log of the joint density of the GDLM.
 * @throw std::domain_error if a matrix in the Kalman filter is
 * not semi-positive definite.
 * @tparam T_y Type of scalar.
 * @tparam T_F Type of design matrix.
 * @tparam T_G Type of transition matrix.
 * @tparam T_V Type of observation variances
 * @tparam T_W Type of state covariance matrix.
 * @tparam T_m0 Type of initial state mean vector.
 * @tparam T_C0 Type of initial state covariance matrix.
 */
template <bool propto, typename T_y, typename T_F, typename T_G, typename T_V,
          typename T_W, typename T_m0, typename T_C0,
          require_all_eigen_matrix_t<T_y, T_F, T_G, T_W, T_C0>* = nullptr,
          require_all_eigen_col_vector_t<T_V, T_m0>* = nullptr>
inline return_type_t<T_y, T_F, T_G, T_V, T_W, T_m0, T_C0>
gaussian_dlm_obs_lpdf(const T_y& y, const T_F& F, const T_G& G, const T_V& V,
                      const T_W& W, const T_m0& m0, const T_C0& C0) {
  using T_lp
      = return_type_t<T_y, T_F, T_G, T_V, T_W, T_m0, T_C0>;
  using std::log;
<<<<<<< HEAD
  static const char* function = "gaussian_dlm_obs_lpdf";
=======
  using std::pow;

  int r = y.rows();  // number of variables
  int T = y.cols();  // number of observations
  int n = G.rows();  // number of states

  check_finite(function, "y", y);
  check_not_nan(function, "y", y);
>>>>>>> 0f3ab571
  check_size_match(function, "columns of F", F.cols(), "rows of y", y.rows());
  check_size_match(function, "rows of F", F.rows(), "rows of G", G.rows());
  check_size_match(function, "rows of G", G.rows(), "columns of G", G.cols());
  check_size_match(function, "size of V", V.size(), "rows of y", y.rows());
  check_size_match(function, "rows of W", W.rows(), "rows of G", G.rows());
  check_size_match(function, "size of m0", m0.size(), "rows of G", G.rows());
  check_size_match(function, "rows of C0", C0.rows(), "rows of G", G.rows());

  const auto& y_ref = to_ref(y);
  const auto& F_ref = to_ref(F);
  const auto& G_ref = to_ref(G);
  const auto& V_ref = to_ref(V);
  const auto& W_ref = to_ref(W);
  const auto& m0_ref = to_ref(m0);
  const auto& C0_ref = to_ref(C0);

  check_finite(function, "y", y_ref);
  check_finite(function, "F", F_ref);
  check_finite(function, "G", G_ref);
  check_nonnegative(function, "V", V_ref);
  // TODO(anyone): support infinite V
  check_finite(function, "V", V_ref);
  check_pos_semidefinite(function, "W", W_ref);
  // TODO(anyone): support infinite W
  check_finite(function, "W", W_ref);
  check_finite(function, "m0", m0_ref);
  check_pos_definite(function, "C0", C0_ref);
  check_finite(function, "C0", C0_ref);

  if (y.cols() == 0 || y.rows() == 0) {
    return 0;
  }

  int r = y.rows();  // number of variables
  int T = y.cols();  // number of observations
  int n = G.rows();  // number of states

  T_lp lp(0);
  if (include_summand<propto>::value) {
    lp -= HALF_LOG_TWO_PI * r * T;
  }

  if (include_summand<propto, T_y, T_F, T_G, T_V, T_W, T_m0, T_C0>::value) {
    T_lp f;
    T_lp Q;
    T_lp Q_inv;
    T_lp e;
    Eigen::Matrix<T_lp, Eigen::Dynamic, 1> A(n);
    Eigen::Matrix<T_lp, Eigen::Dynamic, 1> Fj(n);
    Eigen::Matrix<T_lp, Eigen::Dynamic, 1> m{m0_ref};
    Eigen::Matrix<T_lp, Eigen::Dynamic, Eigen::Dynamic> C{C0_ref};

    for (int i = 0; i < y.cols(); i++) {
      // Predict state
      // reuse m and C instead of using a and R
      m = multiply(G_ref, m);
      C = quad_form_sym(C, transpose(G_ref)) + W_ref;
      for (int j = 0; j < y.rows(); ++j) {
        // predict observation
        // dim Fj = (n, 1)
        const auto& Fj = F_ref.col(j);
        // f_{t, i} = F_{t, i}' m_{t, i-1}
        f = dot_product(Fj, m);
        Q = trace_quad_form(C, Fj) + V_ref.coeff(j);
        Q_inv = 1.0 / Q;
        // filtered observation
        // e_{t, i} = y_{t, i} - f_{t, i}
        e = y.coeff(j, i) - f;
        // A_{t, i} = C_{t, i-1} F_{t, i} Q_{t, i}^{-1}
        A = multiply(multiply(C, Fj), Q_inv);
        // m_{t, i} = m_{t, i-1} + A_{t, i} e_{t, i}
        m += multiply(A, e);
        // c_{t, i} = C_{t, i-1} - Q_{t, i} A_{t, i} A_{t, i}'
        // tcrossprod throws an error (ambiguous)
        // C = subtract(C, multiply(Q, tcrossprod(A)));
        C -= multiply(Q, multiply(A, transpose(A)));
        C = 0.5 * (C + transpose(C));
        lp -= 0.5 * (log(Q) + square(e) * Q_inv);
      }
    }
  }
  return lp;
}

template <typename T_y, typename T_F, typename T_G, typename T_V, typename T_W,
          typename T_m0, typename T_C0>
inline return_type_t<T_y, T_F, T_G, T_V, T_W, T_m0, T_C0>
gaussian_dlm_obs_lpdf(const T_y& y, const T_F& F, const T_G& G, const T_V& V,
                      const T_W& W, const T_m0& m0, const T_C0& C0) {
  return gaussian_dlm_obs_lpdf<false>(y, F, G, V, W, m0, C0);
}

}  // namespace math
}  // namespace stan
#endif<|MERGE_RESOLUTION|>--- conflicted
+++ resolved
@@ -139,7 +139,7 @@
       Q_inv = inverse_spd(Q);
       // // filtered state
       // e_t = y_t - f_t
-      e = y.col(i) - f;
+      e = y_ref.col(i) - f;
       // A_t = R_t F_t Q^{-1}_t
       A = multiply(multiply(R, F_ref), Q_inv);
       // m_t = a_t + A_t e_t
@@ -197,18 +197,7 @@
   using T_lp
       = return_type_t<T_y, T_F, T_G, T_V, T_W, T_m0, T_C0>;
   using std::log;
-<<<<<<< HEAD
   static const char* function = "gaussian_dlm_obs_lpdf";
-=======
-  using std::pow;
-
-  int r = y.rows();  // number of variables
-  int T = y.cols();  // number of observations
-  int n = G.rows();  // number of states
-
-  check_finite(function, "y", y);
-  check_not_nan(function, "y", y);
->>>>>>> 0f3ab571
   check_size_match(function, "columns of F", F.cols(), "rows of y", y.rows());
   check_size_match(function, "rows of F", F.rows(), "rows of G", G.rows());
   check_size_match(function, "rows of G", G.rows(), "columns of G", G.cols());
@@ -276,7 +265,7 @@
         Q_inv = 1.0 / Q;
         // filtered observation
         // e_{t, i} = y_{t, i} - f_{t, i}
-        e = y.coeff(j, i) - f;
+        e = y_ref.coeff(j, i) - f;
         // A_{t, i} = C_{t, i-1} F_{t, i} Q_{t, i}^{-1}
         A = multiply(multiply(C, Fj), Q_inv);
         // m_{t, i} = m_{t, i-1} + A_{t, i} e_{t, i}
