--- conflicted
+++ resolved
@@ -28,17 +28,10 @@
                                                  const T_scale& y_min,
                                                  const T_shape& alpha) {
   using T_partials_return = partials_return_t<T_y, T_scale, T_shape>;
-<<<<<<< HEAD
-  using T_y_ref = ref_type_if_t<!is_constant<T_y>::value, T_y>;
-  using T_y_min_ref = ref_type_if_t<!is_constant<T_scale>::value, T_scale>;
-  using T_alpha_ref = ref_type_if_t<!is_constant<T_shape>::value, T_shape>;
-  static constexpr const char* function = "pareto_lpdf";
-=======
   using T_y_ref = ref_type_if_not_constant_t<T_y>;
   using T_y_min_ref = ref_type_if_not_constant_t<T_scale>;
   using T_alpha_ref = ref_type_if_not_constant_t<T_shape>;
-  static const char* function = "pareto_lpdf";
->>>>>>> c6254fbd
+  static constexpr const char* function = "pareto_lpdf";
   check_consistent_sizes(function, "Random variable", y, "Scale parameter",
                          y_min, "Shape parameter", alpha);
   if (size_zero(y, y_min, alpha)) {
