--- conflicted
+++ resolved
@@ -32,20 +32,11 @@
     const T_y& y, const T_loc& mu, const T_scale& sigma,
     const T_inv_scale& lambda) {
   using T_partials_return = partials_return_t<T_y, T_loc, T_scale, T_inv_scale>;
-<<<<<<< HEAD
-  using T_y_ref = ref_type_if_t<!is_constant<T_y>::value, T_y>;
-  using T_mu_ref = ref_type_if_t<!is_constant<T_loc>::value, T_loc>;
-  using T_sigma_ref = ref_type_if_t<!is_constant<T_scale>::value, T_scale>;
-  using T_lambda_ref
-      = ref_type_if_t<!is_constant<T_inv_scale>::value, T_inv_scale>;
-  static constexpr const char* function = "exp_mod_normal_lcdf";
-=======
   using T_y_ref = ref_type_if_not_constant_t<T_y>;
   using T_mu_ref = ref_type_if_not_constant_t<T_loc>;
   using T_sigma_ref = ref_type_if_not_constant_t<T_scale>;
   using T_lambda_ref = ref_type_if_not_constant_t<T_inv_scale>;
-  static const char* function = "exp_mod_normal_lcdf";
->>>>>>> c6254fbd
+  static constexpr const char* function = "exp_mod_normal_lcdf";
   check_consistent_sizes(function, "Random variable", y, "Location parameter",
                          mu, "Scale parameter", sigma, "Inv_scale paramter",
                          lambda);
