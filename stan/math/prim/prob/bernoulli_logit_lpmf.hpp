#ifndef STAN_MATH_PRIM_PROB_BERNOULLI_LOGIT_LPMF_HPP
#define STAN_MATH_PRIM_PROB_BERNOULLI_LOGIT_LPMF_HPP

#include <stan/math/prim/meta.hpp>
#include <stan/math/prim/err.hpp>
#include <stan/math/prim/fun/as_column_vector_or_scalar.hpp>
#include <stan/math/prim/fun/as_value_array_or_scalar.hpp>
#include <stan/math/prim/fun/exp.hpp>
#include <stan/math/prim/fun/log1p.hpp>
#include <stan/math/prim/fun/max_size.hpp>
#include <stan/math/prim/fun/size_zero.hpp>
#include <stan/math/prim/fun/to_ref.hpp>
#include <stan/math/prim/fun/value_of.hpp>
#include <stan/math/prim/fun/value_of_rec.hpp>
#include <stan/math/prim/functor/partials_propagator.hpp>
#include <cmath>

namespace stan {
namespace math {

/** \ingroup prob_dists
 * Returns the log PMF of the logit-parametrized Bernoulli distribution. If
 * containers are supplied, returns the log sum of the probabilities.
 *
 * @tparam T_n type of integer parameter
 * @tparam T_prob type of chance of success parameter
 * @param n integer parameter
 * @param theta logit-transformed chance of success parameter
 * @return log probability or log sum of probabilities
 * @throw std::domain_error if theta is infinite.
 * @throw std::invalid_argument if container sizes mismatch.
 */
template <bool propto, typename T_n, typename T_prob,
          require_all_not_nonscalar_prim_or_rev_kernel_expression_t<
              T_n, T_prob>* = nullptr>
return_type_t<T_prob> bernoulli_logit_lpmf(const T_n& n, const T_prob& theta) {
  using T_partials_return = partials_return_t<T_n, T_prob>;
  using T_partials_array = Eigen::Array<T_partials_return, Eigen::Dynamic, 1>;
  using std::exp;
<<<<<<< HEAD
  using T_n_ref = ref_type_if_t<!is_constant<T_n>::value, T_n>;
  using T_theta_ref = ref_type_if_t<!is_constant<T_prob>::value, T_prob>;
  static constexpr const char* function = "bernoulli_logit_lpmf";
=======
  using T_n_ref = ref_type_if_not_constant_t<T_n>;
  using T_theta_ref = ref_type_if_not_constant_t<T_prob>;
  static const char* function = "bernoulli_logit_lpmf";
>>>>>>> c6254fbd
  check_consistent_sizes(function, "Random variable", n,
                         "Probability parameter", theta);
  if (size_zero(n, theta)) {
    return 0.0;
  }
  T_n_ref n_ref = n;
  T_theta_ref theta_ref = theta;
  check_bounded(function, "n", n_ref, 0, 1);

  decltype(auto) theta_val = to_ref(as_value_column_array_or_scalar(theta_ref));

  check_not_nan(function, "Logit transformed probability parameter", theta_val);
  if (!include_summand<propto, T_prob>::value) {
    return 0.0;
  }

  const auto& n_col = as_column_vector_or_scalar(n_ref);
  const auto& n_double = value_of_rec(n_col);

  auto signs = to_ref_if<!is_constant<T_prob>::value>(
      (2 * as_array_or_scalar(n_double) - 1));
  T_partials_array ntheta;
  if (is_vector<T_n>::value || is_vector<T_prob>::value) {
    ntheta = forward_as<T_partials_array>(signs * theta_val);
  } else {
    T_partials_return ntheta_s
        = forward_as<T_partials_return>(signs * theta_val);
    ntheta = T_partials_array::Constant(1, 1, ntheta_s);
  }
  T_partials_array exp_m_ntheta = exp(-ntheta);
  static constexpr double cutoff = 20.0;
  T_partials_return logp = sum(
      (ntheta > cutoff)
          .select(-exp_m_ntheta,
                  (ntheta < -cutoff).select(ntheta, -log1p(exp_m_ntheta))));

  auto ops_partials = make_partials_propagator(theta_ref);
  if (!is_constant_all<T_prob>::value) {
    edge<0>(ops_partials).partials_
        = (ntheta > cutoff)
              .select(-exp_m_ntheta,
                      (ntheta >= -cutoff)
                          .select(signs * exp_m_ntheta / (exp_m_ntheta + 1),
                                  signs));
  }
  return ops_partials.build(logp);
}

template <typename T_n, typename T_prob>
inline return_type_t<T_prob> bernoulli_logit_lpmf(const T_n& n,
                                                  const T_prob& theta) {
  return bernoulli_logit_lpmf<false>(n, theta);
}

}  // namespace math
}  // namespace stan
#endif<|MERGE_RESOLUTION|>--- conflicted
+++ resolved
@@ -37,15 +37,9 @@
   using T_partials_return = partials_return_t<T_n, T_prob>;
   using T_partials_array = Eigen::Array<T_partials_return, Eigen::Dynamic, 1>;
   using std::exp;
-<<<<<<< HEAD
-  using T_n_ref = ref_type_if_t<!is_constant<T_n>::value, T_n>;
-  using T_theta_ref = ref_type_if_t<!is_constant<T_prob>::value, T_prob>;
-  static constexpr const char* function = "bernoulli_logit_lpmf";
-=======
   using T_n_ref = ref_type_if_not_constant_t<T_n>;
   using T_theta_ref = ref_type_if_not_constant_t<T_prob>;
-  static const char* function = "bernoulli_logit_lpmf";
->>>>>>> c6254fbd
+  static constexpr const char* function = "bernoulli_logit_lpmf";
   check_consistent_sizes(function, "Random variable", n,
                          "Probability parameter", theta);
   if (size_zero(n, theta)) {
