--- conflicted
+++ resolved
@@ -101,15 +101,9 @@
   check_size_match(function, "Size of random variable", size_y,
                    "columns of covariance parameter", L.cols());
 
-  T_y_ref y_ref = y;
-  T_mu_ref mu_ref = mu;
-  T_L_ref L_ref = L;
-
-  vector_seq_view<T_y_ref> y_ref_vec(y_ref);
-  vector_seq_view<T_mu_ref> mu_ref_vec(mu_ref);
   for (size_t i = 0; i < size_vec; i++) {
-    check_finite(function, "Location parameter", mu_ref_vec[i]);
-    check_not_nan(function, "Random variable", y_ref_vec[i]);
+    check_finite(function, "Location parameter", mu_vec[i]);
+    check_not_nan(function, "Random variable", y_vec[i]);
   }
 
   if (unlikely(size_y == 0)) {
@@ -129,13 +123,8 @@
 
   if (include_summand<propto, T_y, T_loc, T_covar_elem>::value) {
     for (size_t i = 0; i < size_vec; i++) {
-<<<<<<< HEAD
-      const auto& y_col = as_column_vector_or_scalar(y_ref_vec[i]);
-      const auto& mu_col = as_column_vector_or_scalar(mu_ref_vec[i]);
-=======
       const auto& y_col = as_column_vector_or_scalar(y_vec[i]);
       const auto& mu_col = as_column_vector_or_scalar(mu_vec[i]);
->>>>>>> ed6ab4bd
 
       const row_vector_partials_t half
           = (inv_L_dbl.template triangularView<Eigen::Lower>()
@@ -149,18 +138,12 @@
 
       if (!is_constant_all<T_y>::value) {
         ops_partials.edge1_.partials_vec_[i] = -scaled_diff;
-<<<<<<< HEAD
-=======
       }
       if (!is_constant_all<T_loc>::value) {
         ops_partials.edge2_.partials_vec_[i] = scaled_diff;
->>>>>>> ed6ab4bd
       }
       if (!is_constant_all<T_covar>::value) {
-        ops_partials.edge3_.partials_ = scaled_diff * half;
-      }
-      if (!is_constant_all<T_loc>::value) {
-        ops_partials.edge2_.partials_vec_[i] = std::move(scaled_diff);
+        ops_partials.edge3_.partials_ += scaled_diff * half;
       }
     }
   }
