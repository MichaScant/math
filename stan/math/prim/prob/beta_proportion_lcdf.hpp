#ifndef STAN_MATH_PRIM_PROB_BETA_PROPORTION_LCDF_HPP
#define STAN_MATH_PRIM_PROB_BETA_PROPORTION_LCDF_HPP

#include <stan/math/prim/meta.hpp>
#include <stan/math/prim/err.hpp>
#include <stan/math/prim/fun/beta.hpp>
#include <stan/math/prim/fun/constants.hpp>
#include <stan/math/prim/fun/digamma.hpp>
#include <stan/math/prim/fun/grad_reg_inc_beta.hpp>
#include <stan/math/prim/fun/inc_beta.hpp>
#include <stan/math/prim/fun/inv.hpp>
#include <stan/math/prim/fun/log.hpp>
#include <stan/math/prim/fun/max_size.hpp>
#include <stan/math/prim/fun/size.hpp>
#include <stan/math/prim/fun/size_zero.hpp>
#include <stan/math/prim/fun/value_of.hpp>
#include <stan/math/prim/functor/operands_and_partials.hpp>
#include <cmath>

namespace stan {
namespace math {

/** \ingroup prob_dists
 * Returns the beta log cumulative distribution function
 * for specified probability, location, and precision parameters:
 * beta_proportion_lcdf(y | mu, kappa) = beta_lcdf(y | mu * kappa, (1 -
 * mu) * kappa).  Any arguments other than scalars must be containers of
 * the same size.  With non-scalar arguments, the return is the sum of
 * the log cdfs with scalars broadcast as necessary.
 *
 * @tparam T_y type of y
 * @tparam T_loc type of location parameter
 * @tparam T_prec type of precision parameter
 * @param y (Sequence of) scalar(s) between zero and one
 * @param mu (Sequence of) location parameter(s)
 * @param kappa (Sequence of) precision parameter(s)
 * @return log probability or sum of log of probabilities
 * @throw std::domain_error if mu is outside of (0, 1)
 * @throw std::domain_error if kappa is nonpositive
 * @throw std::domain_error if y is not a valid probability
 * @throw std::invalid_argument if container sizes mismatch
 */
template <typename T_y, typename T_loc, typename T_prec>
return_type_t<T_y, T_loc, T_prec> beta_proportion_lcdf(const T_y& y,
                                                       const T_loc& mu,
                                                       const T_prec& kappa) {
  using T_partials_return = partials_return_t<T_y, T_loc, T_prec>;
  using std::exp;
  using std::log;
  using std::pow;
  using T_y_ref = ref_type_t<T_y>;
  using T_mu_ref = ref_type_t<T_loc>;
  using T_kappa_ref = ref_type_t<T_prec>;
  static const char* function = "beta_proportion_lcdf";
  check_consistent_sizes(function, "Random variable", y, "Location parameter",
                         mu, "Precision parameter", kappa);
<<<<<<< HEAD
  T_y_ref y_ref = y;
  T_mu_ref mu_ref = mu;
  T_kappa_ref kappa_ref = kappa;
  check_positive(function, "Location parameter", mu_ref);
  check_less(function, "Location parameter", mu_ref, 1.0);
  check_positive_finite(function, "Precision parameter", kappa_ref);
  check_bounded(function, "Random variable", y_ref, 0.0, 1.0);

=======
>>>>>>> 6d9e1a48
  if (size_zero(y, mu, kappa)) {
    return 0;
  }

  T_y_ref y_ref = y;
  T_mu_ref mu_ref = mu;
  T_kappa_ref kappa_ref = kappa;
  check_positive(function, "Location parameter", mu_ref);
  check_less(function, "Location parameter", mu_ref, 1.0);
  check_positive_finite(function, "Precision parameter", kappa_ref);
  check_bounded(function, "Random variable", y_ref, 0.0, 1.0);

  T_partials_return cdf_log(0.0);
  operands_and_partials<T_y_ref, T_mu_ref, T_kappa_ref> ops_partials(
      y_ref, mu_ref, kappa_ref);

  scalar_seq_view<T_y_ref> y_vec(y_ref);
  scalar_seq_view<T_mu_ref> mu_vec(mu_ref);
  scalar_seq_view<T_kappa_ref> kappa_vec(kappa_ref);
  size_t size_kappa = stan::math::size(kappa);
  size_t size_mu_kappa = max_size(mu, kappa);
  size_t N = max_size(y, mu, kappa);

  VectorBuilder<!is_constant_all<T_loc, T_prec>::value, T_partials_return,
                T_loc, T_prec>
      digamma_mukappa(size_mu_kappa);
  VectorBuilder<!is_constant_all<T_loc, T_prec>::value, T_partials_return,
                T_loc, T_prec>
      digamma_kappa_mukappa(size_mu_kappa);
  VectorBuilder<!is_constant_all<T_loc, T_prec>::value, T_partials_return,
                T_prec>
      digamma_kappa(size_kappa);

  if (!is_constant_all<T_loc, T_prec>::value) {
    for (size_t i = 0; i < size_mu_kappa; i++) {
      const T_partials_return kappa_dbl = value_of(kappa_vec[i]);
      const T_partials_return mukappa_dbl = value_of(mu_vec[i]) * kappa_dbl;
      digamma_mukappa[i] = digamma(mukappa_dbl);
      digamma_kappa_mukappa[i] = digamma(kappa_dbl - mukappa_dbl);
    }
    for (size_t i = 0; i < size_kappa; i++) {
      digamma_kappa[i] = digamma(value_of(kappa_vec[i]));
    }
  }

  for (size_t n = 0; n < N; n++) {
    const T_partials_return y_dbl = value_of(y_vec[n]);
    const T_partials_return mu_dbl = value_of(mu_vec[n]);
    const T_partials_return kappa_dbl = value_of(kappa_vec[n]);
    const T_partials_return mukappa_dbl = mu_dbl * kappa_dbl;
    const T_partials_return kappa_mukappa_dbl = kappa_dbl - mukappa_dbl;
    const T_partials_return betafunc_dbl = beta(mukappa_dbl, kappa_mukappa_dbl);
    const T_partials_return Pn
        = inc_beta(mukappa_dbl, kappa_mukappa_dbl, y_dbl);

    cdf_log += log(Pn);

    const T_partials_return inv_Pn
        = is_constant_all<T_y, T_loc, T_prec>::value ? 0 : inv(Pn);

    if (!is_constant_all<T_y>::value) {
      ops_partials.edge1_.partials_[n] += pow(1 - y_dbl, kappa_mukappa_dbl - 1)
                                          * pow(y_dbl, mukappa_dbl - 1) * inv_Pn
                                          / betafunc_dbl;
    }

    T_partials_return g1 = 0;
    T_partials_return g2 = 0;

    if (!is_constant_all<T_loc, T_prec>::value) {
      grad_reg_inc_beta(g1, g2, mukappa_dbl, kappa_mukappa_dbl, y_dbl,
                        digamma_mukappa[n], digamma_kappa_mukappa[n],
                        digamma_kappa[n], betafunc_dbl);
    }
    if (!is_constant_all<T_loc>::value) {
      ops_partials.edge2_.partials_[n] += kappa_dbl * (g1 - g2) * inv_Pn;
    }
    if (!is_constant_all<T_prec>::value) {
      ops_partials.edge3_.partials_[n]
          += (g1 * mu_dbl + g2 * (1 - mu_dbl)) * inv_Pn;
    }
  }

  return ops_partials.build(cdf_log);
}

}  // namespace math
}  // namespace stan
#endif<|MERGE_RESOLUTION|>--- conflicted
+++ resolved
@@ -54,17 +54,6 @@
   static const char* function = "beta_proportion_lcdf";
   check_consistent_sizes(function, "Random variable", y, "Location parameter",
                          mu, "Precision parameter", kappa);
-<<<<<<< HEAD
-  T_y_ref y_ref = y;
-  T_mu_ref mu_ref = mu;
-  T_kappa_ref kappa_ref = kappa;
-  check_positive(function, "Location parameter", mu_ref);
-  check_less(function, "Location parameter", mu_ref, 1.0);
-  check_positive_finite(function, "Precision parameter", kappa_ref);
-  check_bounded(function, "Random variable", y_ref, 0.0, 1.0);
-
-=======
->>>>>>> 6d9e1a48
   if (size_zero(y, mu, kappa)) {
     return 0;
   }
