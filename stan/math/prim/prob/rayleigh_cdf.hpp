#ifndef STAN_MATH_PRIM_PROB_RAYLEIGH_CDF_HPP
#define STAN_MATH_PRIM_PROB_RAYLEIGH_CDF_HPP

#include <stan/math/prim/meta.hpp>
#include <stan/math/prim/err.hpp>
#include <stan/math/prim/fun/as_column_vector_or_scalar.hpp>
#include <stan/math/prim/fun/as_array_or_scalar.hpp>
#include <stan/math/prim/fun/as_value_column_array_or_scalar.hpp>
#include <stan/math/prim/fun/exp.hpp>
#include <stan/math/prim/fun/max_size.hpp>
#include <stan/math/prim/fun/size.hpp>
#include <stan/math/prim/fun/size_zero.hpp>
#include <stan/math/prim/fun/square.hpp>
#include <stan/math/prim/fun/to_ref.hpp>
#include <stan/math/prim/fun/value_of.hpp>
#include <stan/math/prim/functor/partials_propagator.hpp>
#include <cmath>

namespace stan {
namespace math {

template <typename T_y, typename T_scale,
          require_all_not_nonscalar_prim_or_rev_kernel_expression_t<
              T_y, T_scale>* = nullptr>
return_type_t<T_y, T_scale> rayleigh_cdf(const T_y& y, const T_scale& sigma) {
  using T_partials_return = partials_return_t<T_y, T_scale>;
<<<<<<< HEAD
  using T_y_ref = ref_type_if_t<!is_constant<T_y>::value, T_y>;
  using T_sigma_ref = ref_type_if_t<!is_constant<T_scale>::value, T_scale>;
  static constexpr const char* function = "rayleigh_cdf";
=======
  using T_y_ref = ref_type_if_not_constant_t<T_y>;
  using T_sigma_ref = ref_type_if_not_constant_t<T_scale>;
  static const char* function = "rayleigh_cdf";
>>>>>>> c6254fbd
  check_consistent_sizes(function, "Random variable", y, "Scale parameter",
                         sigma);

  T_y_ref y_ref = y;
  T_sigma_ref sigma_ref = sigma;

  decltype(auto) y_val = to_ref(as_value_column_array_or_scalar(y_ref));
  decltype(auto) sigma_val = to_ref(as_value_column_array_or_scalar(sigma_ref));

  check_nonnegative(function, "Random variable", y_val);
  check_positive(function, "Scale parameter", sigma_val);

  if (size_zero(y, sigma)) {
    return 1.0;
  }

  auto ops_partials = make_partials_propagator(y_ref, sigma_ref);

  const auto& inv_sigma
      = to_ref_if<!is_constant_all<T_scale>::value>(inv(sigma_val));
  const auto& inv_sigma_square
      = to_ref_if<!is_constant_all<T_y, T_scale>::value>(square(inv_sigma));
  const auto& exp_val = to_ref_if<!is_constant_all<T_y, T_scale>::value>(
      exp(-0.5 * square(y_val) * inv_sigma_square));

  T_partials_return cdf = prod(1 - exp_val);

  if (!is_constant_all<T_y, T_scale>::value) {
    const auto& common_deriv = to_ref_if<(!is_constant_all<T_y>::value
                                          && !is_constant_all<T_scale>::value)>(
        y_val * inv_sigma_square * exp_val / (1.0 - exp_val) * cdf);
    if (!is_constant_all<T_y>::value) {
      partials<0>(ops_partials) = common_deriv;
    }
    if (!is_constant_all<T_scale>::value) {
      partials<1>(ops_partials) = -y_val * inv_sigma * common_deriv;
    }
  }

  return ops_partials.build(cdf);
}

}  // namespace math
}  // namespace stan
#endif<|MERGE_RESOLUTION|>--- conflicted
+++ resolved
@@ -24,15 +24,9 @@
               T_y, T_scale>* = nullptr>
 return_type_t<T_y, T_scale> rayleigh_cdf(const T_y& y, const T_scale& sigma) {
   using T_partials_return = partials_return_t<T_y, T_scale>;
-<<<<<<< HEAD
-  using T_y_ref = ref_type_if_t<!is_constant<T_y>::value, T_y>;
-  using T_sigma_ref = ref_type_if_t<!is_constant<T_scale>::value, T_scale>;
-  static constexpr const char* function = "rayleigh_cdf";
-=======
   using T_y_ref = ref_type_if_not_constant_t<T_y>;
   using T_sigma_ref = ref_type_if_not_constant_t<T_scale>;
-  static const char* function = "rayleigh_cdf";
->>>>>>> c6254fbd
+  static constexpr const char* function = "rayleigh_cdf";
   check_consistent_sizes(function, "Random variable", y, "Scale parameter",
                          sigma);
 
