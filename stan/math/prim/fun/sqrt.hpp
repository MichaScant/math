--- conflicted
+++ resolved
@@ -38,12 +38,8 @@
 }
 
 /**
-<<<<<<< HEAD
- * Version of sqrt() that accepts std::vectors, Eigen Matrix/Array objects
+ * Version of `sqrt()` that accepts std::vectors, Eigen Matrix/Array objects
  *  or expressions, and containers of these.
-=======
- * Version of `sqrt()` that accepts Eigen Matrix or matrix expressions.
->>>>>>> 29639235
  *
  * @tparam Container Type of x
  * @param x Container
