--- conflicted
+++ resolved
@@ -71,11 +71,7 @@
  * @param p number of elements
  * @param x x-th lexicographically ordered set
  */
-<<<<<<< HEAD
-inline Eigen::VectorXi combination(Eigen::VectorXi& c, const int dim,
-=======
 inline Eigen::Matrix<int, -1, 1> combination(Eigen::Matrix<int, -1, 1>& c, const int dim,
->>>>>>> 9569327f
                                    const int p, const int x) {
   int r = 0;
   int k = 0;
@@ -110,18 +106,11 @@
  * @param lambda scalar
  * @param dim dimension
  */
-<<<<<<< HEAD
-inline Eigen::MatrixXd combos(const int k, const double lambda, const int dim) {
-  Eigen::VectorXi c(k);
-  const auto choose_dimk = choose(dim, k);
-  Eigen::MatrixXd p = Eigen::MatrixXd::Zero(dim, choose_dimk);
-=======
 template <typename Scalar>
 inline Eigen::Matrix<Scalar, -1, -1> combos(const int k, const Scalar lambda, const int dim) {
   Eigen::Matrix<int, -1, 1> c(k);
   const auto choose_dimk = choose(dim, k);
   Eigen::Matrix<Scalar, -1, -1> p = Eigen::MatrixXd::Zero(dim, choose_dimk);
->>>>>>> 9569327f
   for (size_t i = 0; i < choose_dimk; i++) {
     c = combination(c, dim, k, i + 1);
     for (size_t j = 0; j < k; j++) {
@@ -141,13 +130,6 @@
  * @param lambda scalar
  * @param dim dimension
  */
-<<<<<<< HEAD
-inline Eigen::MatrixXd signcombos(const int k, const double lambda,
-                                  const int dim) {
-  Eigen::VectorXi c(k);
-  const auto choose_dimk = choose(dim, k);
-  Eigen::MatrixXd p = Eigen::MatrixXd::Zero(dim, choose_dimk * std::pow(2, k));
-=======
 template <typename Scalar>
 inline Eigen::Matrix<Scalar, -1, -1> signcombos(const int k, const Scalar lambda,
                                   const int dim) {
@@ -156,7 +138,6 @@
   const auto choose_dimk = choose(dim, k);
 //  Eigen::MatrixXd p = Eigen::MatrixXd::Zero(dim, choose_dimk * std::pow(2, k));
   Eigen::Matrix<Scalar, -1, -1> p = Eigen::MatrixXd::Zero(dim, choose_dimk * std::pow(2, k));
->>>>>>> 9569327f
   int current_col = 0;
   for (int i = 1; i != choose_dimk + 1; i++) {
     c = combination(c, dim, k, i);
@@ -211,30 +192,6 @@
  * @param pars_pair Pair of parameters for the integrand
  * @return numeric integral of the integrand and error
  */
-<<<<<<< HEAD
-template <typename F, typename ParsPairT>
-std::pair<double, double> gauss_kronrod(const F& integrand, const double a,
-                                        const double b,
-                                        const ParsPairT& pars_pair) {
-  Eigen::VectorXd c{{0.5 * (a + b)}};
-  Eigen::VectorXd cp(1);
-  Eigen::VectorXd cm(1);
-  double delta = 0.5 * (b - a);
-  double f0 = math::apply(
-      [&integrand, &c](auto&&... args) { return integrand(c, args...); },
-      pars_pair);
-
-  double I = f0 * wd7[7];
-  double Idash = f0 * gwd7[3];
-  for (std::size_t i = 0; i != 7; i++) {
-    double deltax = delta * xd7[i];
-    cp[0] = c[0] + deltax;
-    cm[0] = c[0] - deltax;
-    double fx = math::apply(
-        [&integrand, &cp](auto&&... args) { return integrand(cp, args...); },
-        pars_pair);
-    double temp = math::apply(
-=======
 template <typename Scalar, typename F, typename ParsPairT>
 std::pair<Scalar, Scalar> gauss_kronrod(const F& integrand, const Scalar a,
                                         const Scalar b,
@@ -258,7 +215,6 @@
         [&integrand, &cp](auto&&... args) { return integrand(cp, args...); },
         pars_pair);
     Scalar temp = math::apply(
->>>>>>> 9569327f
         [&integrand, &cm](auto&&... args) { return integrand(cm, args...); },
         pars_pair);
     fx += temp;
@@ -282,21 +238,6 @@
  * @param[in,out] weights_low_deg weights for the embedded lower-degree rule
  * @param dim dimension
  */
-<<<<<<< HEAD
-inline std::tuple<std::vector<Eigen::MatrixXd>, Eigen::VectorXd,
-                  Eigen::VectorXd>
-make_GenzMalik(const int dim) {
-  std::vector<Eigen::MatrixXd> points(4);
-  Eigen::VectorXd weights(5);
-  Eigen::VectorXd weights_low_deg(4);
-  double l4 = std::sqrt(9 * 1.0 / 10);
-  double l2 = std::sqrt(9 * 1.0 / 70);
-  double l3 = l4;
-  double l5 = std::sqrt(9 * 1.0 / 19);
-
-  double twopn = std::pow(2, dim);
-
-=======
 template <typename Scalar>
 inline std::tuple<std::vector<Eigen::Matrix<Scalar, -1, -1>>, Eigen::Matrix<Scalar, -1, 1>,
                   Eigen::Matrix<Scalar, -1, 1>>
@@ -310,7 +251,6 @@
   Scalar l5 = std::sqrt(9 * 1.0 / 19);
 
   Scalar twopn = std::pow(2, dim);
->>>>>>> 9569327f
   weights[0] = twopn * ((12824 - 9120 * dim + 400 * dim * dim) * 1.0 / 19683);
   weights[1] = twopn * (980.0 / 6561);
   weights[2] = twopn * ((1820 - 400 * dim) * 1.0 / 19683);
@@ -345,16 +285,6 @@
  * @return numeric integral of the integrand, error, and suggested coordinate to
  * subdivide next
  */
-<<<<<<< HEAD
-template <typename F, typename ParsTupleT>
-std::tuple<double, double, int> integrate_GenzMalik(
-    const F& integrand, const std::vector<Eigen::MatrixXd>& points,
-    const Eigen::VectorXd& weights, const Eigen::VectorXd& weights_low_deg,
-    const int dim, const Eigen::VectorXd& a, const Eigen::VectorXd& b,
-    const ParsTupleT& pars_tuple) {
-  Eigen::VectorXd c = Eigen::VectorXd::Zero(dim);
-  for (std::size_t i = 0; i != dim; i++) {
-=======
 template <typename Scalar, typename F, typename ParsTupleT>
 std::tuple<Scalar, Scalar, int> integrate_GenzMalik(
     const F& integrand, const std::vector<Eigen::Matrix<Scalar, -1, -1>>& points,
@@ -364,40 +294,17 @@
   using eig_vec = Eigen::Matrix<Scalar, -1, 1>;
   Eigen::Matrix<Scalar, -1, 1> c = Eigen::VectorXd::Zero(dim);
   for (auto i = 0; i != dim; i++) {
->>>>>>> 9569327f
     if (a[i] == b[i]) {
       return std::make_tuple(0.0, 0.0, 0);
     }
     c[i] = (a[i] + b[i]) / 2;
   }
-<<<<<<< HEAD
-  Eigen::VectorXd deltac = ((b - a).array() / 2.0).matrix();
-  double v = 1.0;
-=======
   eig_vec deltac = ((b - a).array() / 2.0).matrix();
   Scalar v = 1.0;
->>>>>>> 9569327f
   for (std::size_t i = 0; i != dim; i++) {
     v *= deltac[i];
   }
 
-<<<<<<< HEAD
-  double f1 = math::apply(
-      [&integrand, &c](auto&&... args) { return integrand(c, args...); },
-      pars_tuple);
-  double f2 = 0.0;
-  double f3 = 0.0;
-  double twelvef1 = 12 * f1;
-
-  double maxdivdiff = 0.0;
-  Eigen::VectorXd divdiff(dim);
-  Eigen::VectorXd p2(dim);
-  Eigen::VectorXd p3(dim);
-  Eigen::VectorXd cc(dim);
-
-  for (std::size_t i = 0; i != dim; i++) {
-    for (std::size_t j = 0; j != dim; j++) {
-=======
   Scalar f1 = math::apply(
       [&integrand, &c](auto&&... args) { return integrand(c, args...); },
       pars_tuple);
@@ -413,22 +320,12 @@
 
   for (auto i = 0; i != dim; i++) {
     for (auto j = 0; j != dim; j++) {
->>>>>>> 9569327f
       p2[j] = deltac[j] * points[0](j, i);
     }
 
     for (auto j = 0; j != dim; j++) {
       cc[j] = c[j] + p2[j];
     }
-<<<<<<< HEAD
-    double f2i = math::apply(
-        [&integrand, &cc](auto&&... args) { return integrand(cc, args...); },
-        pars_tuple);
-    for (std::size_t j = 0; j != dim; j++) {
-      cc[j] = c[j] - p2[j];
-    }
-    double temp = math::apply(
-=======
     Scalar f2i = math::apply(
         [&integrand, &cc](auto&&... args) { return integrand(cc, args...); },
         pars_tuple);
@@ -436,32 +333,20 @@
       cc[j] = c[j] - p2[j];
     }
     Scalar temp = math::apply(
->>>>>>> 9569327f
         [&integrand, &cc](auto&&... args) { return integrand(cc, args...); },
         pars_tuple);
     f2i += temp;
 
-<<<<<<< HEAD
-    for (std::size_t j = 0; j != dim; j++) {
-=======
-    for (auto j = 0; j != dim; j++) {
->>>>>>> 9569327f
+    for (auto j = 0; j != dim; j++) {
       p3[j] = deltac[j] * points[1](j, i);
     }
     for (auto j = 0; j != dim; j++) {
       cc[j] = c[j] + p3[j];
     }
-<<<<<<< HEAD
-    double f3i = math::apply(
-        [&integrand, &cc](auto&&... args) { return integrand(cc, args...); },
-        pars_tuple);
-    for (std::size_t j = 0; j != dim; j++) {
-=======
     Scalar f3i = math::apply(
         [&integrand, &cc](auto&&... args) { return integrand(cc, args...); },
         pars_tuple);
     for (auto j = 0; j != dim; j++) {
->>>>>>> 9569327f
       cc[j] = c[j] - p3[j];
     }
     temp = math::apply(
@@ -472,67 +357,36 @@
     f3 += f3i;
     divdiff[i] = fabs(f3i + twelvef1 - 7 * f2i);
   }
-<<<<<<< HEAD
-  Eigen::VectorXd p4(dim);
-  double f4 = 0.0;
-  for (std::size_t i = 0; i != points[2].cols(); i++) {
-    for (std::size_t j = 0; j != dim; j++) {
-=======
   eig_vec p4(dim);
   Scalar f4 = 0.0;
   for (auto i = 0; i != points[2].cols(); i++) {
     for (auto j = 0; j != dim; j++) {
->>>>>>> 9569327f
       p4[j] = deltac[j] * points[2](j, i);
     }
     for (auto j = 0; j != dim; j++) {
       cc[j] = c[j] + p4[j];
     }
-<<<<<<< HEAD
-    double temp = math::apply(
-=======
     Scalar temp = math::apply(
->>>>>>> 9569327f
         [&integrand, &cc](auto&&... args) { return integrand(cc, args...); },
         pars_tuple);
     f4 += temp;
   }
-<<<<<<< HEAD
-  double f5 = 0.0;
-  Eigen::VectorXd p5(dim);
-  for (std::size_t i = 0; i != points[3].cols(); i++) {
-    for (std::size_t j = 0; j != dim; j++) {
-=======
   Scalar f5 = 0.0;
   eig_vec p5(dim);
   for (auto i = 0; i != points[3].cols(); i++) {
     for (auto j = 0; j != dim; j++) {
->>>>>>> 9569327f
       p5[j] = deltac[j] * points[3](j, i);
     }
 
     for (auto j = 0; j != dim; j++) {
       cc[j] = c[j] + p5[j];
     }
-<<<<<<< HEAD
-    double temp = math::apply(
-=======
     Scalar temp = math::apply(
->>>>>>> 9569327f
         [&integrand, &cc](auto&&... args) { return integrand(cc, args...); },
         pars_tuple);
     f5 += temp;
   }
 
-<<<<<<< HEAD
-  double I = v
-             * (weights[0] * f1 + weights[1] * f2 + weights[2] * f3
-                + weights[3] * f4 + weights[4] * f5);
-  double Idash = v
-                 * (weights_low_deg[0] * f1 + weights_low_deg[1] * f2
-                    + weights_low_deg[2] * f3 + weights_low_deg[3] * f4);
-  double E = fabs(I - Idash);
-=======
   Scalar I = v
              * (weights[0] * f1 + weights[1] * f2 + weights[2] * f3
                 + weights[3] * f4 + weights[4] * f5);
@@ -540,7 +394,6 @@
                  * (weights_low_deg[0] * f1 + weights_low_deg[1] * f2
                     + weights_low_deg[2] * f3 + weights_low_deg[3] * f4);
   Scalar E = fabs(I - Idash);
->>>>>>> 9569327f
 
   int kdivide = 0;
   Scalar deltaf = E / (std::pow(10, dim) * v);
@@ -567,29 +420,17 @@
  * @param I value of the integral
  * @param kdivide number of subdividing the integration volume
  */
-<<<<<<< HEAD
-struct Box {
-  template <typename Vec1, typename Vec2>
-  Box(Vec1&& a, Vec2&& b, double I, int kdivide)
-=======
 template <typename Scalar>
 struct Box {
   template <typename Vec1, typename Vec2>
   Box(Vec1&& a, Vec2&& b, Scalar I, int kdivide)
->>>>>>> 9569327f
       : a_(std::forward<Vec1>(a)),
         b_(std::forward<Vec2>(b)),
         I_(I),
         kdiv_(kdivide) {}
-<<<<<<< HEAD
-  Eigen::VectorXd a_;
-  Eigen::VectorXd b_;
-  double I_;
-=======
   Eigen::Matrix<Scalar, -1, 1> a_;
   Eigen::Matrix<Scalar, -1, 1> b_;
   Scalar I_;
->>>>>>> 9569327f
   int kdiv_;
 };
 
@@ -639,21 +480,6 @@
  \f$b\f$.
  * @throw std::domain_error no errors will be thrown.
  */
-<<<<<<< HEAD
-template <typename F, typename ParsTuple>
-double hcubature(const F& integrand, const ParsTuple& pars, const int dim,
-                 const Eigen::VectorXd& a, const Eigen::VectorXd& b,
-                 const int max_eval, const double reqAbsError,
-                 const double reqRelError) {
-  const auto maxEval = max_eval <= 0 ? 1000000 : max_eval;
-  double result;
-  double err;
-  int kdivide = 0;
-
-  std::vector<Eigen::MatrixXd> p(4);
-  Eigen::VectorXd w_five(5);
-  Eigen::VectorXd wd_four(4);
-=======
 template <typename Scalar, typename F, typename ParsTuple>
 Scalar hcubature(const F& integrand, const ParsTuple& pars, const int dim,
                  const Eigen::Matrix<Scalar,-1,1>& a, const Eigen::Matrix<Scalar,-1,1>& b,
@@ -668,88 +494,34 @@
   std::vector<Eigen::Matrix<Scalar, -1, -1>> p(4);
   eig_vec w_five(5);
   eig_vec wd_four(4);
->>>>>>> 9569327f
 
   if (dim == 1) {
     std::tie(result, err)
         = internal::gauss_kronrod<Scalar>(integrand, a[0], b[0], pars);
   } else {
-<<<<<<< HEAD
-    std::tie(p, w_five, wd_four) = internal::make_GenzMalik(dim);
-    std::tie(result, err, kdivide) = internal::integrate_GenzMalik(
-=======
     std::tie(p, w_five, wd_four) = internal::make_GenzMalik<Scalar>(dim);
     std::tie(result, err, kdivide) = internal::integrate_GenzMalik<Scalar>(
->>>>>>> 9569327f
         integrand, p, w_five, wd_four, dim, a, b, pars);
   }
   auto numevals
       = (dim == 1) ? 15 : 1 + 4 * dim + 2 * dim * (dim - 1) + std::pow(2, dim);
-<<<<<<< HEAD
-  int evals_per_box = numevals;
-=======
 
   auto evals_per_box = numevals;
   Scalar error = err;
   Scalar val = result;
->>>>>>> 9569327f
-
-  if ((err <= fmax(reqRelError * fabs(result), reqAbsError))
+
+  if ((error <= fmax(reqRelError * fabs(val), reqAbsError))
       || (numevals >= maxEval)) {
     return result;
   }
   numevals += 2 * evals_per_box;
-<<<<<<< HEAD
-  std::vector<internal::Box> ms;
-=======
   std::vector<internal::Box<Scalar>> ms;
->>>>>>> 9569327f
   ms.reserve(numevals);
   ms.emplace_back(std::move(a), std::move(b), result, kdivide);
   auto get_largest_box_idx = [](auto&& box_vec) {
     auto max_it = std::max_element(box_vec.begin(), box_vec.end());
     return std::distance(box_vec.begin(), max_it);
   };
-<<<<<<< HEAD
-  std::vector<double> err_vec;
-  err_vec.reserve(numevals);
-  err_vec.push_back(err);
-  while ((numevals < maxEval)
-         && (err > max(reqRelError * fabs(result), reqAbsError))
-         && std::isfinite(result)) {
-    auto err_idx = get_largest_box_idx(err_vec);
-    auto&& box = ms[err_idx];
-
-    double w = (box.b_[box.kdiv_] - box.a_[box.kdiv_]) / 2;
-    Eigen::VectorXd ma
-        = Eigen::Map<const Eigen::VectorXd>(box.a_.data(), box.a_.size());
-
-    ma[box.kdiv_] += w;
-    Eigen::VectorXd mb
-        = Eigen::Map<const Eigen::VectorXd>(box.b_.data(), box.b_.size());
-    mb[box.kdiv_] -= w;
-
-    double result_1;
-    double result_2;
-    double err_1;
-    double err_2;
-    double kdivide_1{0};
-    double kdivide_2{0};
-
-    if (dim == 1) {
-      std::tie(result_1, err_1)
-          = internal::gauss_kronrod(integrand, ma[0], box.b_[0], pars);
-      std::tie(result_2, err_2)
-          = internal::gauss_kronrod(integrand, box.a_[0], mb[0], pars);
-    } else {
-      std::tie(result_1, err_1, kdivide_1) = internal::integrate_GenzMalik(
-          integrand, p, w_five, wd_four, dim, ma, box.b_, pars);
-      std::tie(result_2, err_2, kdivide_2) = internal::integrate_GenzMalik(
-          integrand, p, w_five, wd_four, dim, box.a_, mb, pars);
-    }
-    internal::Box box1(std::move(ma), std::move(box.b_), result_1, kdivide_1);
-    internal::Box box2(std::move(box.a_), std::move(mb), result_2, kdivide_2);
-=======
   std::vector<Scalar> err_vec;
   err_vec.reserve(numevals);
   err_vec.push_back(err);
@@ -788,7 +560,6 @@
     }
     internal::Box<Scalar> box1(std::move(ma), std::move(box.b_), result_1, kdivide_1);
     internal::Box<Scalar> box2(std::move(box.a_), std::move(mb), result_2, kdivide_2);
->>>>>>> 9569327f
     result += result_1 + result_2 - box.I_;
     err += err_1 + err_2 - err_vec[err_idx];
     ms[err_idx].I_ = 0;
