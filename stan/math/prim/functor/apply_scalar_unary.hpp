--- conflicted
+++ resolved
@@ -102,8 +102,6 @@
 
 /**
  * Template specialization for vectorized functions applying to
-<<<<<<< HEAD
-=======
  * complex arguments.
  *
  * @tparam F Type of function defining static apply function.
@@ -129,7 +127,6 @@
 
 /**
  * Template specialization for vectorized functions applying to
->>>>>>> ece13574
  * integer arguments.  Although the argument is integer, the
  * return type is specified as double.  This allows promotion of
  * integers to doubles in vectorized functions, or in containers.
