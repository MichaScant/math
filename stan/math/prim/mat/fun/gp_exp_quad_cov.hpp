--- conflicted
+++ resolved
@@ -388,12 +388,8 @@
                 / opencl_context.tuning_opts().gp_exp_quad_cov_coeff2
       < 1) {
     for (size_t i = 0; i < x_size; ++i)
-<<<<<<< HEAD
       for (size_t j = 0; j < x[i].size(); ++j)
-        check_not_nan("gp_exp_quad_cov", "x", x[j][i]);
-=======
-      check_not_nan("gp_exp_quad_cov", "x", x[i]);
->>>>>>> 0b32a41e
+        check_not_nan("gp_exp_quad_cov", "x", x[i][j]);
     cov = internal::gp_exp_quad_cov(x, square(sigma),
                                     -0.5 / square(length_scale));
     return cov;
@@ -536,17 +532,11 @@
                 / opencl_context.tuning_opts().gp_exp_quad_cov_coeff2
       < 1) {
     for (size_t i = 0; i < x1.size(); ++i)
-<<<<<<< HEAD
       for (size_t j = 0; j < x1[i].size(); ++j)
         check_not_nan(function_name, "x1", x1[i][j]);
     for (size_t i = 0; i < x2.size(); ++i)
       for (size_t j = 0; j < x2[i].size(); ++j)
         check_not_nan(function_name, "x2", x2[i][j]);
-=======
-      check_not_nan(function_name, "x1", x1[i]);
-    for (size_t i = 0; i < x2.size(); ++i)
-      check_not_nan(function_name, "x2", x2[i]);
->>>>>>> 0b32a41e
 
     cov = internal::gp_exp_quad_cov(x1, x2, square(sigma),
                                     -0.5 / square(length_scale));
@@ -605,17 +595,11 @@
                 / opencl_context.tuning_opts().gp_exp_quad_cov_coeff2
       < 1) {
     for (size_t i = 0; i < x1.size(); ++i)
-<<<<<<< HEAD
       for (size_t j = 0; j < x2[i].size(); ++j)
         check_not_nan(function_name, "x1", x1[i][j]);
     for (size_t i = 0; i < x2.size(); ++i)
       for (size_t j = 0; j < x2[i].size(); ++j)
         check_not_nan(function_name, "x2", x2[i][j]);
-=======
-      check_not_nan(function_name, "x1", x1[i]);
-    for (size_t i = 0; i < x2.size(); ++i)
-      check_not_nan(function_name, "x2", x2[i]);
->>>>>>> 0b32a41e
 
     cov = internal::gp_exp_quad_cov(divide_columns(x1, length_scale),
                                     divide_columns(x2, length_scale),
