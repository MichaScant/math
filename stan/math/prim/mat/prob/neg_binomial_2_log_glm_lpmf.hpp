#ifndef STAN_MATH_PRIM_MAT_PROB_NEG_BINOMIAL_2_LOG_GLM_LPMF_HPP
#define STAN_MATH_PRIM_MAT_PROB_NEG_BINOMIAL_2_LOG_GLM_LPMF_HPP

#include <stan/math/prim/scal/meta/is_constant_struct.hpp>
#include <stan/math/prim/scal/meta/partials_return_type.hpp>
#include <stan/math/prim/scal/meta/operands_and_partials.hpp>
#include <stan/math/prim/scal/err/check_consistent_sizes.hpp>
#include <stan/math/prim/scal/err/check_positive_finite.hpp>
#include <stan/math/prim/scal/err/check_nonnegative.hpp>
#include <stan/math/prim/scal/err/check_finite.hpp>
#include <stan/math/prim/scal/fun/constants.hpp>
#include <stan/math/prim/scal/fun/multiply_log.hpp>
#include <stan/math/prim/scal/fun/digamma.hpp>
#include <stan/math/prim/scal/fun/lgamma.hpp>
#include <stan/math/prim/scal/fun/log_sum_exp.hpp>
#include <stan/math/prim/scal/fun/value_of.hpp>
#include <stan/math/prim/mat/meta/assign_to_matrix_or_broadcast_array.hpp>
#include <stan/math/prim/mat/fun/value_of.hpp>
#include <stan/math/prim/scal/meta/include_summand.hpp>
#include <stan/math/prim/scal/meta/scalar_seq_view.hpp>
#include <cmath>

namespace stan {
namespace math {

/**
 * Returns the log PMF of the Generalized Linear Model (GLM)
 * with Negative-Binomial-2 distribution and log link function.
 * If containers are supplied, returns the log sum of the probabilities.
 * @tparam T_n type of positive int vector of variates (labels);
 * this can also be a single positive integer value;
 * @tparam T_x type of the matrix of covariates (features); this
 * should be an Eigen::Matrix type whose number of rows should match the
 * length of n and whose number of columns should match the length of beta
 * @tparam T_beta type of the weight vector;
 * this can also be a scalar;
 * @tparam T_alpha type of the intercept;
 * this should be a scalar;
 * @tparam T_precision type of the (positive) precision vector phi;
 * this can also be a scalar;
 * @param n failures count vector parameter
 * @param x design matrix
 * @param beta weight vector
 * @param alpha intercept (in log odds)
 * @param phi (vector of) precision parameters
 * @return log probability or log sum of probabilities
 * @throw std::invalid_argument if container sizes mismatch.
 * @throw std::domain_error if x, beta or alpha is infinite.
 * @throw std::domain_error if phi is infinite or non-positive.
 * @throw std::domain_error if n is negative.
 */
template <bool propto, typename T_n, typename T_x, typename T_beta,
          typename T_alpha, typename T_precision>
typename return_type<T_x, T_beta, T_alpha, T_precision>::type
neg_binomial_2_log_glm_lpmf(const T_n& n, const T_x& x, const T_beta& beta,
                            const T_alpha& alpha, const T_precision& phi) {
  static const char* function = "neg_binomial_2_log_glm_lpmf";
  typedef
      typename stan::partials_return_type<T_n, T_x, T_beta, T_alpha,
                                          T_precision>::type T_partials_return;

  using Eigen::Array;
  using Eigen::Dynamic;
  using Eigen::Matrix;
  using std::exp;

  if (!(stan::length(n) && stan::length(x) && stan::length(beta)
        && stan::length(phi)))
    return 0.0;

  T_partials_return logp(0.0);

  check_nonnegative(function, "Failures variables", n);
  check_finite(function, "Matrix of independent variables", x);
  check_finite(function, "Weight vector", beta);
  check_finite(function, "Intercept", alpha);
  check_positive_finite(function, "Precision parameter", phi);
  check_consistent_sizes(function, "Rows in matrix of independent variables",
                         x.col(0), "Vector of dependent variables", n);
  check_consistent_sizes(function, "Rows in matrix of independent variables",
                         x.col(0), "Vector of failure counts", phi);
  check_consistent_sizes(function, "Columns in matrix of independent variables",
                         x.row(0), "Weight vector", beta);

  if (!include_summand<propto, T_x, T_beta, T_alpha, T_precision>::value)
    return 0.0;

  const size_t N = x.col(0).size();
  const size_t M = x.row(0).size();

  Array<T_partials_return, Dynamic, 1> n_arr(N, 1);
  Array<T_partials_return, Dynamic, 1> phi_arr(N, 1);
  {
    scalar_seq_view<T_n> n_vec(n);
    scalar_seq_view<T_precision> phi_vec(phi);
    for (size_t n = 0; n < N; ++n) {
      n_arr[n] = n_vec[n];
      phi_arr[n] = value_of(phi_vec[n]);
    }
  }

  Matrix<T_partials_return, Dynamic, 1> beta_dbl(M, 1);
  {
    scalar_seq_view<T_beta> beta_vec(beta);
    for (size_t m = 0; m < M; ++m) {
      beta_dbl[m] = value_of(beta_vec[m]);
    }
  }

  Array<T_partials_return, Dynamic, 1> theta_dbl
      = (value_of(x) * beta_dbl
         + Matrix<double, Dynamic, 1>::Ones(N, 1) * value_of(alpha))
            .array();
  Array<T_partials_return, Dynamic, 1> log_phi = phi_arr.log();
  Array<T_partials_return, Dynamic, 1> logsumexp_eta_logphi
      = theta_dbl.binaryExpr(log_phi, [](const T_partials_return& xx,
                                         const T_partials_return& yy) {
          return log_sum_exp(xx, yy);
        });
  Array<T_partials_return, Dynamic, 1> n_plus_phi = n_arr + phi_arr;

  // Compute the log-density.
  if (include_summand<propto>::value) {
    logp -= (n_arr + Array<double, Dynamic, 1>::Ones(N, 1))
                .unaryExpr(
                    [](const T_partials_return& xx) { return lgamma(xx); })
                .sum();
  }
  if (include_summand<propto, T_precision>::value) {
    logp += (phi_arr.binaryExpr(
                 phi_arr,
                 [](const T_partials_return& xx, const T_partials_return& yy) {
                   return multiply_log(xx, yy);
                 })
             - phi_arr.unaryExpr(
                   [](const T_partials_return& xx) { return lgamma(xx); }))
                .sum();
  }
  if (include_summand<propto, T_x, T_beta, T_alpha, T_precision>::value)
    logp -= (n_plus_phi * logsumexp_eta_logphi).sum();
  if (include_summand<propto, T_x, T_beta, T_alpha>::value)
    logp += (n_arr * theta_dbl).sum();
  if (include_summand<propto, T_precision>::value) {
    logp += n_plus_phi
                .unaryExpr(
                    [](const T_partials_return& xx) { return lgamma(xx); })
                .sum();
  }

  // Compute the necessary derivatives.
  operands_and_partials<T_x, T_beta, T_alpha, T_precision> ops_partials(
      x, beta, alpha, phi);

  if (!(is_constant_struct<T_x>::value && is_constant_struct<T_beta>::value
        && is_constant_struct<T_alpha>::value)) {
    Matrix<T_partials_return, Dynamic, 1> theta_derivative(N, 1);
    theta_derivative = (n_arr
                        - (n_plus_phi
                           / (phi_arr / (theta_dbl.exp())
                              + Array<double, Dynamic, 1>::Ones(N, 1))))
                           .matrix();
    if (!is_constant_struct<T_beta>::value) {
      assign_to_matrix_or_broadcast_array(ops_partials.edge2_.partials_,
<<<<<<< HEAD
                                          x_dbl.transpose() * theta_derivative);
=======
                                          value_of(x).transpose() * theta_derivative);
>>>>>>> 96385177
    }
    if (!is_constant_struct<T_x>::value) {
      ops_partials.edge1_.partials_ = theta_derivative * beta_dbl.transpose();
    }
    if (!is_constant_struct<T_alpha>::value) {
      ops_partials.edge3_.partials_[0] = theta_derivative.sum();
    }
  }
  if (!is_constant_struct<T_precision>::value) {
    assign_to_matrix_or_broadcast_array(
        ops_partials.edge4_.partials_,
        (Array<double, Dynamic, 1>::Ones(N, 1)
         - n_plus_phi / (theta_dbl.exp() + phi_arr) + log_phi
         - logsumexp_eta_logphi
         - phi_arr.unaryExpr(
               [](const T_partials_return& xx) { return digamma(xx); })
         + n_plus_phi.unaryExpr(
               [](const T_partials_return& xx) { return digamma(xx); }))
            .matrix());
  }
  return ops_partials.build(logp);
}

template <typename T_n, typename T_x, typename T_beta, typename T_alpha,
          typename T_precision>
inline typename return_type<T_x, T_beta, T_alpha, T_precision>::type
neg_binomial_2_log_glm_lpmf(const T_n& n, const T_x& x, const T_beta& beta,
                            const T_alpha& alpha, const T_precision& phi) {
  return neg_binomial_2_log_glm_lpmf<false>(n, x, beta, alpha, phi);
}
}  // namespace math
}  // namespace stan
#endif<|MERGE_RESOLUTION|>--- conflicted
+++ resolved
@@ -161,11 +161,7 @@
                            .matrix();
     if (!is_constant_struct<T_beta>::value) {
       assign_to_matrix_or_broadcast_array(ops_partials.edge2_.partials_,
-<<<<<<< HEAD
-                                          x_dbl.transpose() * theta_derivative);
-=======
                                           value_of(x).transpose() * theta_derivative);
->>>>>>> 96385177
     }
     if (!is_constant_struct<T_x>::value) {
       ops_partials.edge1_.partials_ = theta_derivative * beta_dbl.transpose();
