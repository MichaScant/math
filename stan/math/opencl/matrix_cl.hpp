--- conflicted
+++ resolved
@@ -194,28 +194,23 @@
             matrix_cl_view partial_view = matrix_cl_view::Entire)
       : buffer_cl_(A), rows_(R), cols_(C), view_(partial_view) {}
 
+  /**
+   * Copy constructor.
+   * @param A matrix_cl to copy
+   */
   matrix_cl(const matrix_cl<T>& A)
       : rows_(A.rows()), cols_(A.cols()), view_(A.view()) {
     if (A.size() == 0) {
       return;
     }
-    this->wait_for_read_write_events();
-    cl::Context& ctx = opencl_context.context();
-    cl::CommandQueue queue = opencl_context.queue();
-    try {
-      buffer_cl_ = cl::Buffer(ctx, CL_MEM_READ_WRITE, sizeof(T) * this->size());
-      cl::Event cstr_event;
-      queue.enqueueCopyBuffer(A.buffer(), this->buffer(), 0, 0,
-                              A.size() * sizeof(T), &A.write_events(),
-                              &cstr_event);
-      this->add_write_event(cstr_event);
-      A.add_read_event(cstr_event);
-    } catch (const cl::Error& e) {
-      check_opencl_error("copy (OpenCL)->(OpenCL)", e);
-    }
-  }
-
-  explicit matrix_cl(matrix_cl<T>&& A)
+    initialize_buffer(A);
+  }
+
+  /**
+   * Move constructor.
+   * @param A matrix_cl to move
+   */
+  matrix_cl(matrix_cl<T>&& A)
       : buffer_cl_(std::move(A.buffer_cl_)),
         rows_(A.rows_),
         cols_(A.cols_),
@@ -223,7 +218,6 @@
         write_events_(std::move(A.write_events_)),
         read_events_(std::move(A.read_events_)) {}
 
-<<<<<<< HEAD
   /**
    * Constructor for the matrix_cl that creates a copy of a std::vector of Eigen
    * matrices on the OpenCL device. Each matrix is flattened into one column
@@ -237,16 +231,11 @@
    * this matrix or any matrix that is calculated from this one.
    *
    * @param A the vector of Eigen matrices
-=======
-  /** \ingroup opencl
-   * Constructor for the matrix_cl that
-   * creates a copy of the Eigen matrix on the OpenCL device.
-   *
-   * @param A the Eigen matrix
->>>>>>> fa94ff7c
    *
    * @throw <code>std::invalid_argument</code> if the
    * matrices do not have matching dimensions
+   * @throw <code>std::system_error</code> if the memory on the device could not
+   * be allocated
    */
   template <typename Vec, require_std_vector_vt<is_eigen, Vec>...,
             require_same_st<Vec, T>...>
@@ -255,23 +244,12 @@
     if (this->size() == 0) {
       return;
     }
-
     cl::Context& ctx = opencl_context.context();
     cl::CommandQueue& queue = opencl_context.queue();
-    // creates the OpenCL buffer to copy the Eigen
-    // matrix to the OpenCL device
     buffer_cl_ = cl::Buffer(ctx, CL_MEM_READ_WRITE, sizeof(T) * size());
     for (int i = 0, offset_size = 0; i < cols_; i++, offset_size += rows_) {
       check_size_match("matrix constructor", "input rows", A[i].size(),
                        "matrix_cl rows", rows_);
-      /**
-       * Writes the contents of A[i] to the OpenCL buffer
-       * starting at the offset sizeof(double)*start.
-       * CL_TRUE denotes that the call is blocking as
-       * we do not want to execute any further kernels
-       * on the device until we are sure that the data
-       * is finished transfering
-       */
       cl::Event write_event;
       queue.enqueueWriteBuffer(
           buffer_cl_,
@@ -293,8 +271,8 @@
    * @param cols number of matrix columns, must be greater or equal to 0
    * @param partial_view which part of the matrix is used
    *
-   * @throw <code>std::system_error</code> if the
-   * matrices do not have matching dimensions
+   * @throw <code>std::system_error</code> if the memory on the device could not
+   * be allocated
    *
    */
   matrix_cl(const int rows, const int cols,
@@ -305,7 +283,6 @@
     }
     cl::Context& ctx = opencl_context.context();
     try {
-      // creates the OpenCL buffer of the provided size
       buffer_cl_
           = cl::Buffer(ctx, CL_MEM_READ_WRITE, sizeof(T) * rows_ * cols_);
     } catch (const cl::Error& e) {
@@ -313,19 +290,12 @@
     }
   }
 
-<<<<<<< HEAD
-  /**
+  /** \ingroup opencl
    * Constructor for the matrix_cl that creates a copy of the Eigen matrix or
    * Eigen expression on the OpenCL device. Regardless of `partial_view`, whole
    * matrix is stored. If a lvalue matrix is passed to this constructor the
    * caller must make sure that the matrix does not go out of scope before
    * copying is complete.
-=======
-  /** \ingroup opencl
-   * Constructor for the matrix_cl that
-   * creates a copy of the Eigen matrix on the OpenCL device.
-   * Regardless of `partial_view`, whole matrix is stored.
->>>>>>> fa94ff7c
    *
    * That means `.wait()` must be called on the event associated on copying or
    * any other event that requires completion of this event. This can be done by
@@ -336,15 +306,14 @@
    * @param A the \c Eigen \c Matrix or expression
    * @param partial_view which part of the matrix is used
    *
-   * @throw <code>std::system_error</code> if the
-   * matrices do not have matching dimensions
+   * @throw <code>std::system_error</code> if the memory on the device could not
+   * be allocated
    */
   template <typename Mat, require_eigen_t<Mat>..., require_same_vt<Mat, T>...,
             require_not_t<is_eigen_contiguous_map<Mat>>...>
   explicit matrix_cl(Mat&& A,
                      matrix_cl_view partial_view = matrix_cl_view::Entire)
       : rows_(A.rows()), cols_(A.cols()), view_(partial_view) {
-<<<<<<< HEAD
     using Mat_type = std::decay_t<decltype(A.eval())>;
     if (size() == 0) {
       return;
@@ -368,7 +337,7 @@
     }
   }
 
-  /**
+  /** \ingroup opencl
    * Constructor for the matrix_cl that creates a copy of the Eigen Map on the
    * OpenCL device. Regardless of `partial_view`, whole matrix is stored. The
    * caller must make sure that the memory referenced by map is not deleted
@@ -394,7 +363,7 @@
     initialize_buffer(A.data());
   }
 
-  /**
+  /** \ingroup opencl
    * Constructor for the matrix_cl that creates a copy of a scalar on the OpenCL
    * device. Regardless of `partial_view`, whole matrix is stored. If a lvalue
    * is passed to this constructor the caller must make sure that it does not go
@@ -404,57 +373,22 @@
    * any other event that requires completion of this event. This can be done by
    * calling `.wait_for_write_events()` or `.wait_for_read_write_events()` on
    * this matrix or any matrix that is calculated from this one.
-=======
-    if (size() == 0) {
-      return;
-    }
-    cl::Context& ctx = opencl_context.context();
-    try {
-      buffer_cl_ = cl::Buffer(ctx, CL_MEM_READ_WRITE, sizeof(T) * A.size());
-      cl::Event transfer_event;
-      cl::CommandQueue& queue = opencl_context.queue();
-      queue.enqueueWriteBuffer(
-          this->buffer_cl_,
-          opencl_context.in_order() || std::is_rvalue_reference<Mat&&>::value
-              || !is_eigen_matrix<Mat>::value,
-          0, sizeof(T) * A.size(), A.eval().data(), nullptr, &transfer_event);
-      this->add_write_event(transfer_event);
-    } catch (const cl::Error& e) {
-      check_opencl_error("matrix constructor", e);
-    }
-  }
-
-  /** \ingroup opencl
-   * Constructor for the matrix_cl that
-   * creates a copy of a scalar on the OpenCL device.
-   * Regardless of `partial_view`, whole matrix is stored.
->>>>>>> fa94ff7c
    *
    * @param A the scalar
    * @param partial_view which part of the matrix is used
+   *
+   * @throw <code>std::system_error</code> if the memory on the device could not
+   * be allocated
    */
   template <typename Scal,
             typename = require_same_t<T, std::remove_reference_t<Scal>>>
   explicit matrix_cl(Scal&& A,
                      matrix_cl_view partial_view = matrix_cl_view::Diagonal)
       : rows_(1), cols_(1), view_(partial_view) {
-    cl::Context& ctx = opencl_context.context();
-    cl::CommandQueue& queue = opencl_context.queue();
-    try {
-      buffer_cl_ = cl::Buffer(ctx, CL_MEM_READ_WRITE, sizeof(std::decay_t<T>));
-      cl::Event transfer_event;
-      queue.enqueueWriteBuffer(
-          buffer_cl_,
-          opencl_context.in_order() || std::is_rvalue_reference<T&&>::value, 0,
-          sizeof(std::decay_t<T>), &A, nullptr, &transfer_event);
-      this->add_write_event(transfer_event);
-    } catch (const cl::Error& e) {
-      check_opencl_error("matrix constructor", e);
-    }
-  }
-
-<<<<<<< HEAD
-  /**
+    initialize_buffer<std::is_rvalue_reference<Scal&&>::value>(&A);
+  }
+
+  /** \ingroup opencl
    * Construct a matrix_cl of size Nx1 from \c std::vector. If a lvalue is
    * passed to this constructor the caller must make sure that it does not go
    * out of scope before copying is complete.
@@ -463,15 +397,12 @@
    * any other event that requires completion of this event. This can be done by
    * calling `.wait_for_write_events()` or `.wait_for_read_write_events()` on
    * this matrix or any matrix that is calculated from this one.
-=======
-  /** \ingroup opencl
-   * Construct a matrix_cl of size Nx1 from \c std::vector
->>>>>>> fa94ff7c
    *
    * @param A Standard vector
    * @param partial_view which part of the matrix is used
-   * @throw <code>std::system_error</code> if the
-   * matrices do not have matching dimensions
+   *
+   * @throw <code>std::system_error</code> if the memory on the device could not
+   * be allocated
    */
   template <typename Vec, require_std_vector_t<Vec>...,
             require_same_vt<Vec, T>...>
@@ -479,7 +410,7 @@
                      matrix_cl_view partial_view = matrix_cl_view::Entire)
       : matrix_cl(std::forward<Vec>(A), A.size(), 1) {}
 
-  /**
+  /** \ingroup opencl
    * Construct from \c std::vector with given rows and columns. If a lvalue
    * is passed to this constructor the caller must make sure that it does not
    * go out of scope before copying is complete.
@@ -493,19 +424,19 @@
    * @param R Number of rows the matrix should have.
    * @param C Number of columns the matrix should have.
    * @param partial_view which part of the matrix is used
-   * @throw <code>std::system_error</code> if the
-   * matrices do not have matching dimensions
+   *
+   * @throw <code>std::system_error</code> if the memory on the device could not
+   * be allocated
    */
   template <typename Vec, require_std_vector_t<Vec>...,
             require_same_vt<Vec, T>...>
   explicit matrix_cl(Vec&& A, const int& R, const int& C,
                      matrix_cl_view partial_view = matrix_cl_view::Entire)
       : rows_(R), cols_(C), view_(partial_view) {
-<<<<<<< HEAD
     initialize_buffer_optionally_from_heap(std::forward<Vec>(A));
   }
 
-  /**
+  /** \ingroup opencl
    * Construct from \c array of doubles with given rows and columns. The caller
    * must make sure that data is not deleted before copying is complete.
    *
@@ -513,58 +444,24 @@
    * any other event that requires completion of this event. This can be done by
    * calling `.wait_for_write_events()` or `.wait_for_read_write_events()` on
    * this matrix or any matrix that is calculated from this one.
-=======
-    if (size() == 0) {
-      return;
-    }
-    cl::Context& ctx = opencl_context.context();
-    cl::CommandQueue& queue = opencl_context.queue();
-    try {
-      buffer_cl_ = cl::Buffer(ctx, CL_MEM_READ_WRITE, sizeof(T) * A.size());
-      cl::Event transfer_event;
-      queue.enqueueWriteBuffer(
-          buffer_cl_,
-          opencl_context.in_order() || std::is_rvalue_reference<Vec&&>::value,
-          0, sizeof(T) * A.size(), A.data(), nullptr, &transfer_event);
-      this->add_write_event(transfer_event);
-    } catch (const cl::Error& e) {
-      check_opencl_error("matrix constructor", e);
-    }
-  }
-
-  /** \ingroup opencl
-   * Construct from \c array of doubles with given rows and columns
->>>>>>> fa94ff7c
    *
    * @param A array of doubles
    * @param R Number of rows the matrix should have.
    * @param C Number of columns the matrix should have.
    * @param partial_view which part of the matrix is used
-   * @throw <code>std::system_error</code> if the
-   * matrices do not have matching dimensions
+   *
+   * @throw <code>std::system_error</code> if the memory on the device could not
+   * be allocated
    */
   template <typename U, require_same_t<T, U>...>
   explicit matrix_cl(const U* A, const int& R, const int& C,
                      matrix_cl_view partial_view = matrix_cl_view::Entire)
       : rows_(R), cols_(C), view_(partial_view) {
-    if (size() == 0) {
-      return;
-    }
-    cl::Context& ctx = opencl_context.context();
-    cl::CommandQueue& queue = opencl_context.queue();
-    try {
-      buffer_cl_ = cl::Buffer(ctx, CL_MEM_READ_WRITE, sizeof(T) * size());
-      cl::Event transfer_event;
-      queue.enqueueWriteBuffer(buffer_cl_, opencl_context.in_order(), 0,
-                               sizeof(T) * size(), A, nullptr, &transfer_event);
-      this->add_write_event(transfer_event);
-    } catch (const cl::Error& e) {
-      check_opencl_error("matrix constructor", e);
-    }
-  }
-
-  /** \ingroup opencl
-   * Assign a \c matrix_cl to another
+    initialize_buffer(A);
+  }
+
+  /** \ingroup opencl
+   * Move assignment operator.
    */
   matrix_cl<T>& operator=(matrix_cl<T>&& a) {
     view_ = a.view();
@@ -578,23 +475,19 @@
   }
 
   /** \ingroup opencl
-   * Assign a \c matrix_cl to another
+   * Copy assignment operator.
    */
   matrix_cl<T>& operator=(const matrix_cl<T>& a) {
-    if (a.size() == 0) {
-      return *this;
-    }
     this->view_ = a.view();
     this->rows_ = a.rows();
     this->cols_ = a.cols();
-<<<<<<< HEAD
     this->wait_for_read_write_events();
     initialize_buffer(a);
     return *this;
   }
 
  private:
-  /**
+  /** \ingroup opencl
    * Initializes the OpencL buffer of this matrix by copying the data from given
    * buffer. Assumes that size of \c this is already set and matches the
    * buffer size. If \c in_order is false the caller must make sure that data
@@ -629,7 +522,7 @@
     return transfer_event;
   }
 
-  /**
+  /** \ingroup opencl
    * Initializes the OpencL buffer of this matrix by copying the data from given
    * object. Assumes that size of \c this is already set and matches the
    * buffer size. If the object is rvalue (temporary) it is first moved to heap
@@ -666,33 +559,29 @@
     }
   }
 
-  /**
+  /** \ingroup opencl
    * Initializes the OpencL buffer of this matrix by copying the data from given
    * matrix_cl. Assumes that size of \c this is already set and matches the
    * size of given matrix.
    * @param A matrix_cl
    */
   void initialize_buffer(const matrix_cl<T>& A) {
-=======
->>>>>>> fa94ff7c
     cl::Context& ctx = opencl_context.context();
     cl::CommandQueue queue = opencl_context.queue();
     try {
       buffer_cl_ = cl::Buffer(ctx, CL_MEM_READ_WRITE, sizeof(T) * this->size());
       cl::Event cstr_event;
-      queue.enqueueCopyBuffer(a.buffer(), this->buffer(), 0, 0,
-                              a.size() * sizeof(T), &a.write_events(),
+      queue.enqueueCopyBuffer(A.buffer(), this->buffer(), 0, 0,
+                              A.size() * sizeof(T), &A.write_events(),
                               &cstr_event);
       this->add_write_event(cstr_event);
-      a.add_read_event(cstr_event);
+      A.add_read_event(cstr_event);
     } catch (const cl::Error& e) {
       check_opencl_error("copy (OpenCL)->(OpenCL)", e);
     }
-    return *this;
-  }
-<<<<<<< HEAD
-
-  /**
+  }
+
+  /** \ingroup opencl
    * Deletes the container. Used as a callback for OpenCL event.
    * @tparam U type of container
    * @param e cl_event handle
@@ -703,10 +592,7 @@
   static void delete_it(cl_event e, cl_int status, void* container) {
     delete static_cast<U*>(container);
   }
-};
-=======
 };  // namespace math
->>>>>>> fa94ff7c
 
 template <typename T>
 using matrix_cl_prim = matrix_cl<T, require_arithmetic_t<T>>;
