--- conflicted
+++ resolved
@@ -43,11 +43,7 @@
 template <typename Mat, typename Mat_scalar = scalar_type_t<Mat>,
           require_eigen_vt<std::is_arithmetic, Mat>...>
 inline matrix_cl<Mat_scalar> to_matrix_cl(Mat&& src) {
-<<<<<<< HEAD
-  return matrix_cl<Mat_scalar>(src);
-=======
   return matrix_cl<Mat_scalar>(std::forward<Mat>(src));
->>>>>>> 7b68d440
 }
 
 /** \ingroup opencl
@@ -66,11 +62,7 @@
 template <typename Vec, typename Vec_scalar = scalar_type_t<Vec>,
           require_std_vector_vt<std::is_arithmetic, Vec>...>
 inline matrix_cl<Vec_scalar> to_matrix_cl(Vec&& src) {
-<<<<<<< HEAD
-  return matrix_cl<Vec_scalar>(src);
-=======
   return matrix_cl<Vec_scalar>(std::forward<Vec>(src));
->>>>>>> 7b68d440
 }
 
 /** \ingroup opencl
@@ -251,11 +243,7 @@
  */
 template <typename T, typename = require_arithmetic_t<std::decay_t<T>>>
 inline matrix_cl<std::decay_t<T>> to_matrix_cl(T&& src) {
-<<<<<<< HEAD
-  return matrix_cl<std::decay_t<T>>(src);
-=======
   return matrix_cl<std::decay_t<T>>(std::forward<T>(src));
->>>>>>> 7b68d440
 }
 
 }  // namespace math
