--- conflicted
+++ resolved
@@ -34,13 +34,9 @@
     matrix_cl<T> dst(src);
     return dst;
   }
-<<<<<<< HEAD
   TriangularViewCL dst_view
       = commonNonzeroPart(triangular_view, src.triangular_view());
-  matrix_cl dst(src.rows(), src.cols(), dst_view);
-=======
-  matrix_cl<T> dst(src.rows(), src.cols());
->>>>>>> 6d5e51b8
+  matrix_cl<T> dst(src.rows(), src.cols(), dst_view);
   try {
     opencl_kernels::copy_triangular(cl::NDRange(dst.rows(), dst.cols()), dst,
                                     src, dst.rows(), dst.cols(), dst_view);
