--- conflicted
+++ resolved
@@ -36,13 +36,8 @@
 /**
  * See the docs for \link kernels/scalar_mul.hpp add() \endlink
  */
-<<<<<<< HEAD
 const kernel_cl<write_buffer, read_buffer, double, int, int> scalar_mul(
-    "scalar_mul", scalar_mul_kernel_code);
-=======
-const global_range_kernel<cl::Buffer, cl::Buffer, double, int, int> scalar_mul(
     "scalar_mul", {indexing_helpers, scalar_mul_kernel_code});
->>>>>>> 6965ec52
 
 }  // namespace opencl_kernels
 }  // namespace math
