#ifndef STAN_MATH_OPENCL_KERNELS_ZEROS_HPP
#define STAN_MATH_OPENCL_KERNELS_ZEROS_HPP
#ifdef STAN_OPENCL

#include <stan/math/opencl/kernel_cl.hpp>
#include <stan/math/opencl/buffer_types.hpp>

namespace stan {
namespace math {
namespace opencl_kernels {
// \cond
static const char* zeros_kernel_code = STRINGIFY(
    // \endcond
    /**
     * Stores zeros in the matrix on the OpenCL device.
     * Supports writing zeroes to the lower and upper triangular or
     * the whole matrix.
     *
     * @param[out] A matrix
     * @param rows Number of rows for matrix A
     * @param cols Number of columns for matrix A
     * @param part optional parameter that describes where to assign zeros:
     *  LOWER - lower triangular
     *  UPPER - upper triangular
     * if the part parameter is not specified,
     * zeros are assigned to the whole matrix.
     * @note Code is a <code>const char*</code> held in
     * <code>zeros_kernel_code.</code>
     * This kernel uses the helper macros available in helpers.cl.
     */
    __kernel void zeros(__global double* A, unsigned int rows,
                        unsigned int cols, unsigned int part) {
      int i = get_global_id(0);
      int j = get_global_id(1);
      if (i < rows && j < cols) {
        if (part == LOWER && j < i) {
          A(i, j) = 0;
        } else if (part == UPPER && j > i) {
          A(i, j) = 0;
        } else if (part == ENTIRE) {
          A(i, j) = 0;
        }
      }
    }
    // \cond
);
// \endcond

/**
 * See the docs for \link kernels/zeros.hpp zeros() \endlink
 */
<<<<<<< HEAD
const kernel_cl<write_buffer, int, int, TriangularViewCL> zeros(
    "zeros", zeros_kernel_code);
=======
const global_range_kernel<cl::Buffer, int, int, TriangularViewCL> zeros(
    "zeros", {indexing_helpers, zeros_kernel_code});
>>>>>>> 6965ec52

}  // namespace opencl_kernels
}  // namespace math
}  // namespace stan
#endif
#endif<|MERGE_RESOLUTION|>--- conflicted
+++ resolved
@@ -49,13 +49,8 @@
 /**
  * See the docs for \link kernels/zeros.hpp zeros() \endlink
  */
-<<<<<<< HEAD
 const kernel_cl<write_buffer, int, int, TriangularViewCL> zeros(
-    "zeros", zeros_kernel_code);
-=======
-const global_range_kernel<cl::Buffer, int, int, TriangularViewCL> zeros(
     "zeros", {indexing_helpers, zeros_kernel_code});
->>>>>>> 6965ec52
 
 }  // namespace opencl_kernels
 }  // namespace math
