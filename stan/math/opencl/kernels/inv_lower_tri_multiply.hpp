#ifndef STAN_MATH_OPENCL_KERNELS_INVERSE_LOWER_TRI_MULTIPLY_HPP
#define STAN_MATH_OPENCL_KERNELS_INVERSE_LOWER_TRI_MULTIPLY_HPP
#ifdef STAN_OPENCL

#include <stan/math/opencl/kernel_cl.hpp>
#include <stan/math/opencl/buffer_types.hpp>

namespace stan {
namespace math {
namespace opencl_kernels {
// \cond
static const char* inv_lower_tri_multiply_kernel_code = STRINGIFY(
    // \endcond
    /**
     * Calculates B = C * A. C is an inverse matrix and A is lower triangular.
     *
     * This kernel is used in the final iteration of the batched lower
     * triangular inversion.
     *  For a full guide to the inverse lower triangular kernels see the link
     * <a
     * href="https://github.com/stan-dev/math/wiki/(OpenCL)-Kernels">here</a>.
     * The full inverse requires calculation of the lower left rectangular
     * matrix within the lower left triangular C3 = -C2*A3*C1. where C2 is the
     * inverse of the bottom right lower triangular, C1 is the inverse of the
     * upper left lower and A3 is the original lower triangulars lower left
     * rectangular. This kernel takes the output from
     * <code>neg_rect_lower_tri_multiply</code> and applies
     * the submatrix multiplcation to get the final output for C3.
     * ![Inverse Calculation](https://goo.gl/6jBjEG)
     *
     * Graphically, this kernel calculates the C2 * A3.
     * The kernel is executed using (N, N, m) threads, where N is the size of
     *  the input matrices.
     *
     * @param[in] A input matrix that is being inverted.
     * @param[out] temp output matrix with results of the batched matrix
     * multiplications
     * @param A_rows The number of rows for A.
     * @param rows The number of rows in a single matrix of the batch
     * @note Code is a <code>const char*</code> held in
     * <code>inv_lower_tri_multiply_kernel_code.</code>
     *  Used in math/opencl/lower_tri_inverse.hpp.
     *  This kernel uses the helper macros available in helpers.cl.
     */
    __kernel void inv_lower_tri_multiply(__global double* A,
                                         __global double* temp,
                                         const int A_rows, const int rows) {
      int result_matrix_id = get_global_id(2);
      int offset = result_matrix_id * rows * 2;
      const int thread_block_row = get_local_id(0);
      const int thread_block_col = get_local_id(1);
      const int global_thread_row
          = THREAD_BLOCK_SIZE * get_group_id(0) + thread_block_row;
      const int global_thread_col
          = THREAD_BLOCK_SIZE * get_group_id(1) + thread_block_col;

      __local double C2_local[THREAD_BLOCK_SIZE][THREAD_BLOCK_SIZE];
      __local double A3_local[THREAD_BLOCK_SIZE][THREAD_BLOCK_SIZE];

      double acc[WORK_PER_THREAD] = {0};

      const int num_tiles = (rows + THREAD_BLOCK_SIZE - 1) / THREAD_BLOCK_SIZE;
      for (int tile_ind = 0; tile_ind < num_tiles; tile_ind++) {
        // Each thread copies WORK_PER_THREAD values to the local
        // memory
        for (int w = 0; w < WORK_PER_THREAD; w++) {
          const int tiled_i = THREAD_BLOCK_SIZE * tile_ind + thread_block_row;
          const int tiled_j = THREAD_BLOCK_SIZE * tile_ind + thread_block_col;
          // {C2}{A2}_global_{col}{row} specifies which global element for each
          // matrix the thread is in charge of moving to local memory.
          const int C2_global_col
              = offset + rows + tiled_j + w * THREAD_BLOCK_SIZE_COL;
          const int C2_global_row = offset + global_thread_row + rows;
          const int A3_global_col
              = offset + global_thread_col + w * THREAD_BLOCK_SIZE_COL;
          const int A3_global_row = tiled_i + rows + offset;
          // Which {col}{row} location in the local memory the thread is in
          //  charge of.
          const int local_col = thread_block_col + w * THREAD_BLOCK_SIZE_COL;
          const int local_row = thread_block_row;
          // Element above the diagonal will not be transferred.
          if (C2_global_col <= C2_global_row && C2_global_col < A_rows
              && C2_global_row < A_rows) {
            C2_local[local_col][local_row]
                = A[C2_global_col * A_rows + C2_global_row];
          } else {
            C2_local[local_col][local_row] = 0;
          }
          if (A3_global_col < A_rows && A3_global_row < A_rows) {
            A3_local[local_col][local_row]
                = A[A3_global_col * A_rows + A3_global_row];
          } else {
            A3_local[local_col][local_row] = 0.0;
          }
        }
        // Wait until all tile values are loaded to the local memory
        barrier(CLK_LOCAL_MEM_FENCE);
        for (int block_ind = 0; block_ind < THREAD_BLOCK_SIZE; block_ind++) {
          for (int w = 0; w < WORK_PER_THREAD; w++) {
            const int local_col = thread_block_col + w * THREAD_BLOCK_SIZE_COL;
            const int local_row = thread_block_row;
            acc[w] += C2_local[block_ind][local_row]
                      * A3_local[local_col][block_ind];
          }
        }
        barrier(CLK_LOCAL_MEM_FENCE);
      }
      // Global offset for each resulting submatrix
      const int batch_offset = result_matrix_id * rows * rows;
      // temp_global_{row}{col} tells the thread which local memory it needs
      //  to move to the final output
      const int temp_global_row = global_thread_row;
      // save the values
      for (int w = 0; w < WORK_PER_THREAD; w++) {
        // each thread saves WORK_PER_THREAD values
        const int temp_global_col
            = global_thread_col + w * THREAD_BLOCK_SIZE_COL;
        temp[batch_offset + temp_global_col * rows + temp_global_row] = acc[w];
      }
    }
    // \cond
);
// \endcond

/**
 * See the docs for \link kernels/inv_lower_tri_multiply.hpp add() \endlink
 */
<<<<<<< HEAD
const kernel_cl<read_buffer, write_buffer, int, int> inv_lower_tri_multiply(
    "inv_lower_tri_multiply", inv_lower_tri_multiply_kernel_code,
    {{"THREAD_BLOCK_SIZE", 32}, {"WORK_PER_THREAD", 8}});
=======
const local_range_kernel<cl::Buffer, cl::Buffer, int, int>
    inv_lower_tri_multiply("inv_lower_tri_multiply",
                           {thread_block_helpers,
                            inv_lower_tri_multiply_kernel_code},
                           {{"THREAD_BLOCK_SIZE", 32}, {"WORK_PER_THREAD", 8}});
>>>>>>> 6965ec52

}  // namespace opencl_kernels
}  // namespace math
}  // namespace stan
#endif
#endif<|MERGE_RESOLUTION|>--- conflicted
+++ resolved
@@ -125,17 +125,10 @@
 /**
  * See the docs for \link kernels/inv_lower_tri_multiply.hpp add() \endlink
  */
-<<<<<<< HEAD
 const kernel_cl<read_buffer, write_buffer, int, int> inv_lower_tri_multiply(
-    "inv_lower_tri_multiply", inv_lower_tri_multiply_kernel_code,
-    {{"THREAD_BLOCK_SIZE", 32}, {"WORK_PER_THREAD", 8}});
-=======
-const local_range_kernel<cl::Buffer, cl::Buffer, int, int>
-    inv_lower_tri_multiply("inv_lower_tri_multiply",
-                           {thread_block_helpers,
-                            inv_lower_tri_multiply_kernel_code},
-                           {{"THREAD_BLOCK_SIZE", 32}, {"WORK_PER_THREAD", 8}});
->>>>>>> 6965ec52
+    "inv_lower_tri_multiply", {thread_block_helpers,
+    inv_lower_tri_multiply_kernel_code}, {{"THREAD_BLOCK_SIZE", 32},
+     {"WORK_PER_THREAD", 8}});
 
 }  // namespace opencl_kernels
 }  // namespace math
