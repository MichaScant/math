--- conflicted
+++ resolved
@@ -39,8 +39,7 @@
  * See the docs for \link kernels/add.hpp add() \endlink
  */
 const global_range_kernel<cl::Buffer, cl::Buffer, cl::Buffer, int, int> add(
-<<<<<<< HEAD
-    "add", add_kernel_code);
+    "add", {indexing_helpers, add_kernel_code});
 // \cond
 static const char *add_batch_kernel_code = STRINGIFY(
     // \endcond
@@ -72,15 +71,13 @@
     // \cond
 );
 // \endcond
-=======
-    "add", {indexing_helpers, add_kernel_code});
->>>>>>> 6965ec52
+    
 
 /**
  * See the docs for \link kernels/add.hpp add_batch() \endlink
  */
 const global_range_kernel<cl::Buffer, cl::Buffer, int, int, int> add_batch(
-    "add_batch", add_batch_kernel_code);
+    "add_batch", {indexing_helpers, add_batch_kernel_code});
 }  // namespace opencl_kernels
 }  // namespace math
 }  // namespace stan
