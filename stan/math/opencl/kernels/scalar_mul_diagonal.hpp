#ifndef STAN_MATH_OPENCL_KERNELS_SCALAR_MUL_DIAGONAL_HPP
#define STAN_MATH_OPENCL_KERNELS_SCALAR_MUL_DIAGONAL_HPP
#ifdef STAN_OPENCL

#include <stan/math/opencl/kernel_cl.hpp>
#include <stan/math/opencl/buffer_types.hpp>

namespace stan {
namespace math {
namespace opencl_kernels {
// \cond
static const char *scalar_mul_diagonal_kernel_code = STRINGIFY(
    // \endcond
    /**
     * Multiplication of the matrix A diagonal with a scalar
     *
     * @param[in, out] A matrix A
     * @param[in] scalar the value with which to multiply the diagonal of A
     * @param[in] rows the number of rows in A
     * @param[in] min_dim the size of the smaller dimension of A
     */
    __kernel void scalar_mul_diagonal(__global double *A, const double scalar,
                                      const unsigned int rows,
                                      const unsigned int min_dim) {
      int i = get_global_id(0);
      if (i < min_dim) {
        A(i, i) *= scalar;
      }
    }
    // \cond
);
// \endcond

/**
 * See the docs for \link kernels/scalar_mul_diagonal.hpp add() \endlink
 */
<<<<<<< HEAD
const kernel_cl<write_buffer, double, int, int> scalar_mul_diagonal(
    "scalar_mul_diagonal", scalar_mul_diagonal_kernel_code);
=======
const global_range_kernel<cl::Buffer, double, int, int> scalar_mul_diagonal(
    "scalar_mul_diagonal", {indexing_helpers, scalar_mul_diagonal_kernel_code});
>>>>>>> 6965ec52

}  // namespace opencl_kernels
}  // namespace math
}  // namespace stan
#endif
#endif<|MERGE_RESOLUTION|>--- conflicted
+++ resolved
@@ -34,13 +34,8 @@
 /**
  * See the docs for \link kernels/scalar_mul_diagonal.hpp add() \endlink
  */
-<<<<<<< HEAD
 const kernel_cl<write_buffer, double, int, int> scalar_mul_diagonal(
-    "scalar_mul_diagonal", scalar_mul_diagonal_kernel_code);
-=======
-const global_range_kernel<cl::Buffer, double, int, int> scalar_mul_diagonal(
     "scalar_mul_diagonal", {indexing_helpers, scalar_mul_diagonal_kernel_code});
->>>>>>> 6965ec52
 
 }  // namespace opencl_kernels
 }  // namespace math
