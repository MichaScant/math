##
# This file should modify the following variables
# as appropriate:
#   - CXXFLAGS
#   - GTEST_CXXFLAGS
#   - OPT
#   - EXE
#
# Additionally, set the following variables to build
# demo/lang using the Microsoft Visual Studio compiler.
#   - CC_STANC
#   - CFLAGS_STANC
#   - OUTPUT_OPTION_STANC
##

EXE = .exe
O_STANC = 3
GTEST_CXXFLAGS += -DGTEST_HAS_PTHREAD=0
PATH_SEPARATOR = '\'
## Detecting Process Bitness:
## http://blogs.msdn.com/b/david.wang/archive/2006/03/26/howto-detect-process-bitness.aspx
ifeq ($(PROCESSOR_ARCHITECTURE)$(PROCESSOR_ARCHITEW6432),x86)
  BIT?=32
else
  BIT?=64
endif
ifeq (g++,$(CC_TYPE))
  CXXFLAGS += -m$(BIT)
  CXXFLAGS += -Wno-unused-but-set-variable
  LDLIBS += -static-libgcc
  LDLIBS += -static-libstdc++
  ifdef STAN_OPENCL
    LDFLAGS += -lOpenCL
  endif
endif
ifeq (mingw32-g++,$(CC_TYPE))
  LDLIBS += -static-libgcc
#  LDLIBS += -static-libstdc++
  ifdef STAN_OPENCL
    LDFLAGS += -lOpenCL
  endif
endif
<<<<<<< HEAD

ifdef STAN_OPENCL
  LDLIBS_OPENCL ?= -lOpenCL
  OPENCL_DEVICE_ID ?= 0
  OPENCL_PLATFORM_ID ?= 0
=======
ifeq (clang++,$(CC_TYPE))
endif

ifdef STAN_MPI
  $(error MPI is not supported on Windows.)
>>>>>>> c38715fc
endif<|MERGE_RESOLUTION|>--- conflicted
+++ resolved
@@ -40,17 +40,13 @@
     LDFLAGS += -lOpenCL
   endif
 endif
-<<<<<<< HEAD
 
 ifdef STAN_OPENCL
   LDLIBS_OPENCL ?= -lOpenCL
   OPENCL_DEVICE_ID ?= 0
   OPENCL_PLATFORM_ID ?= 0
-=======
-ifeq (clang++,$(CC_TYPE))
 endif
 
 ifdef STAN_MPI
   $(error MPI is not supported on Windows.)
->>>>>>> c38715fc
 endif