##
# This file should modify the following variables
# as appropriate:
#   - CXXFLAGS
#   - GTEST_CXXFLAGS
#   - OPT
#   - EXE
#
# Additionally, set the following variables to build
# demo/lang using the Microsoft Visual Studio compiler.
#   - CC_STANC
#   - CFLAGS_STANC
#   - OUTPUT_OPTION_STANC
##

EXE = .exe
O_STANC = 3
GTEST_CXXFLAGS += -DGTEST_HAS_PTHREAD=0
PATH_SEPARATOR = '\'
## Detecting Process Bitness:
## http://blogs.msdn.com/b/david.wang/archive/2006/03/26/howto-detect-process-bitness.aspx
ifeq ($(PROCESSOR_ARCHITECTURE)$(PROCESSOR_ARCHITEW6432),x86)
  BIT?=32
else
  BIT?=64
endif
ifeq (g++,$(CC_TYPE))
  CXXFLAGS += -m$(BIT)
  CXXFLAGS += -Wno-unused-but-set-variable
  LDLIBS += -static-libgcc
  LDLIBS += -static-libstdc++
  ifdef STAN_OPENCL
    LDFLAGS += -lOpenCL
  endif
endif
ifeq (mingw32-g++,$(CC_TYPE))
  LDLIBS += -static-libgcc
#  LDLIBS += -static-libstdc++
  ifdef STAN_OPENCL
    LDFLAGS += -lOpenCL
  endif
endif
<<<<<<< HEAD

ifdef STAN_OPENCL
  LDLIBS_OPENCL ?= -lOpenCL
  OPENCL_DEVICE ?= 0
=======
ifeq (clang++,$(CC_TYPE))
  ifdef STAN_OPENCL
    LDFLAGS += -lOpenCL
  endif
>>>>>>> cddf8943
endif<|MERGE_RESOLUTION|>--- conflicted
+++ resolved
@@ -40,15 +40,8 @@
     LDFLAGS += -lOpenCL
   endif
 endif
-<<<<<<< HEAD
 
 ifdef STAN_OPENCL
   LDLIBS_OPENCL ?= -lOpenCL
   OPENCL_DEVICE ?= 0
-=======
-ifeq (clang++,$(CC_TYPE))
-  ifdef STAN_OPENCL
-    LDFLAGS += -lOpenCL
-  endif
->>>>>>> cddf8943
 endif