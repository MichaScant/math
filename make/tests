#
# LIBGTEST is the google test library
# GTEST_MAIN is the file that contains the google test
##
LIBGTEST = test/libgtest.a
GTEST_MAIN = $(GTEST)/src/gtest_main.cc
CFLAGS_GTEST += -I $(GTEST)/include -I $(GTEST)

##
# Build the google test library.
## 
$(LIBGTEST): $(LIBGTEST)(test/gtest.o)

test/gtest.o: $(GTEST)/src/gtest-all.cc
	@mkdir -p test
	$(COMPILE.c) -O$O $(CFLAGS_GTEST) $< $(OUTPUT_OPTION)

##
# Rule for building a test
##
test/%.o : src/test/%_test.cpp $(LIBGTEST) bin/libstan.a
	@mkdir -p $(dir $@)
	$(COMPILE.c) -O$O $(CFLAGS_GTEST) $< $(OUTPUT_OPTION)

##
# Rule for building a test executable
##
test/%$(EXE) : test/%.o bin/libstan.a
	@mkdir -p $(dir $@)
	$(LINK.c) -O$O $(GTEST_MAIN) $< $(CFLAGS_GTEST) $(OUTPUT_OPTION) $(LIBGTEST) $(LDLIBS)


##
# static rule to link in libstanc.
# needed by subset of unit tests that test stan compiler
# all these tests are under stan/test/unit/gm
##
STANC_TESTS_HEADERS := $(shell find src/test/unit/gm -type f -name '*_test.cpp')
STANC_TESTS_O := $(patsubst src/%_test.cpp,%.o,$(STANC_TESTS_HEADERS))
STANC_TESTS := $(patsubst src/%_test.cpp,%$(EXE),$(STANC_TESTS_HEADERS))

# $(STANC_TESTS) : test/%$(EXE) : test/%.o bin/libstan.a bin/libstanc.a
# 	@mkdir -p $(dir $@)
# 	$(LINK.c) -O$O $(GTEST_MAIN) $< $(CFLAGS_GTEST) $(OUTPUT_OPTION) $(LIBGTEST) $(LDLIBS) $(LDLIBS_STANC)

# add additional dependency to libstanc.a
##$(patsubst src/%_test.cpp,%.o,$(STANC_TEST_HEADERS)) : test/%.o : bin/libstanc.a
$(STANC_TESTS_O) : bin/libstanc.a
$(STANC_TESTS) : LDLIBS += $(LDLIBS_STANC)





##
# Rule for generating dependencies.
##
<<<<<<< HEAD
$(GRAMMAR_TESTS) : test/%$(EXE) : test/%.o bin/libstan.a bin/libstanc.a
	@mkdir -p $(dir $@)
	$(LINK.c) -O$O $(GTEST_MAIN) $< $(CFLAGS_GTEST) $(OUTPUT_OPTION) $(LIBGTEST) $(LDLIBS) $(LDLIBS_STANC)
ifeq ($(strip $(findstring test-,$(MAKECMDGOALS))\
              $(findstring runtest/,$(MAKECMDGOALS))\
              $(findstring src/test/,$(MAKECMDGOALS))),)
	$@ --gtest_output="xml:$(basename $@).xml"
endif

.PRECIOUS: test/%$(EXE)
test/%$(EXE) : test/%.o bin/libstan.a
=======
.PRECIOUS: test/%.d
test/%.d : src/test/%_test.cpp
>>>>>>> 77a0cc4d
	@mkdir -p $(dir $@)
	@set -e; \
	rm -f $@; \
	$(CC) $(CFLAGS) -O$O $(CFLAGS_GTEST) $(TARGET_ARCH) -MM $< > $@.$$$$; \
	sed -e 's,\($(notdir $*)\)\(_test\)\.o[ :]*,$(dir $@)\1\$(EXE) $@ : ,g' < $@.$$$$ > $@; \
	rm -f $@.$$$$

############################################################
##
# Target to verify header files within Stan has
# enough include calls
##
HEADER_TESTS := $(addsuffix -test,$(shell find src/stan -name '*.hpp' -type f)) 

ifeq ($(OS_TYPE),win) 
  DEV_NULL = nul
else
  DEV_NULL = /dev/null
endif

.PHONY: HEADER_TESTS
%.hpp-test : %.hpp test/dummy.cpp
	$(COMPILE.c) -O0 -include $< -o $(DEV_NULL) test/dummy.cpp

test/dummy.cpp:
	@mkdir -p test
	@touch $@
	@echo "int main() {return 0;}" >> $@

.PHONY: test-headers
test-headers: $(HEADER_TESTS)

############################################################
##
# Use the stanc compiler to generate C++ from Stan programs
##

.PRECIOUS: test/test-models/stanc$(EXE)
test/test-models/stanc$(EXE) : src/test/test-models/stanc.cpp bin/libstanc.a
	@mkdir -p $(dir $@)
	$(LINK.c) -O$(O_STANC) $(OUTPUT_OPTION) $< $(LDLIBS_STANC)

TEST_MODELS := $(shell find src/test/test-models -type f -name '*.stan')
$(patsubst %.stan,%.cpp,$(TEST_MODELS)) : %.cpp : %.stan test/test-models/stanc$(EXE)
	$(WINE) test/test-models/stanc$(EXE) --o=$@ $<

##
# Explicitly specify dependencies for tests that depend on the generated C++ of Stan programs.
##
src/test/unit/io/mcmc_writer_test.cpp: src/test/test-models/no-main/io_example.cpp
src/test/unit/gm/generator_test.cpp: src/test/test-models/no-main/gm/test_lp.cpp
src/test/unit/gm/parser_generator_test.cpp: $(patsubst %.stan,%.cpp,$(shell find src/test/test-models/syntax-only/parser-generator -type f -name '*.stan'))

src/test/unit/model/util_test.cpp: src/test/test-models/no-main/model/valid.cpp src/test/test-models/no-main/model/domain_fail.cpp

src/test/unit/mcmc/hmc/hamiltonians/base_hamiltonian_test.cpp: src/test/test-models/no-main/mcmc/hmc/hamiltonians/funnel.cpp
src/test/unit/mcmc/hmc/hamiltonians/unit_e_metric_test.cpp: src/test/test-models/no-main/mcmc/hmc/hamiltonians/funnel.cpp
src/test/unit/mcmc/hmc/hamiltonians/diag_e_metric_test.cpp: src/test/test-models/no-main/mcmc/hmc/hamiltonians/funnel.cpp
src/test/unit/mcmc/hmc/hamiltonians/dense_e_metric_test.cpp: src/test/test-models/no-main/mcmc/hmc/hamiltonians/funnel.cpp
src/test/unit/mcmc/hmc/integrators/expl_leapfrog_test.cpp: src/test/test-models/no-main/mcmc/hmc/integrators/command.cpp 
src/test/unit/mcmc/hmc/integrators/expl_leapfrog2_test.cpp: src/test/test-models/no-main/mcmc/hmc/integrators/gauss.cpp

src/test/unit/common/do_bfgs_optimize_test.cpp: src/test/test-models/no-main/optimization/rosenbrock.cpp
src/test/unit/optimization/bfgs_linesearch_test.cpp: src/test/test-models/no-main/optimization/rosenbrock.cpp
src/test/unit/optimization/bfgs_minimizer_test.cpp: src/test/test-models/no-main/optimization/rosenbrock.cpp
src/test/unit/optimization/bfgs_test.cpp: src/test/test-models/no-main/optimization/rosenbrock.cpp
src/test/unit/optimization/bfgs_update_test.cpp: src/test/test-models/no-main/optimization/rosenbrock.cpp
src/test/unit/optimization/lbfgs_update_test.cpp: src/test/test-models/no-main/optimization/rosenbrock.cpp

src/test/unit/common/command_init_test.cpp: src/test/test-models/no-main/common/test_lp.cpp
src/test/unit/common/run_markov_chain_test.cpp: src/test/test-models/no-main/common/test_lp.cpp
src/test/unit/common/sample_test.cpp: src/test/test-models/no-main/common/test_lp.cpp
src/test/unit/common/warmup_test.cpp: src/test/test-models/no-main/common/test_lp.cpp
src/test/unit/common/write_iteration_test.cpp: src/test/test-models/no-main/common/test_lp.cpp

src/test/unit/gm/reject/reject_mult_args_test.cpp: src/test/test-models/no-main/gm/reject_mult_args.cpp

src/test/unit/gm/reject/reject_model_test.cpp: src/test/test-models/no-main/gm/reject_model.cpp
src/test/unit/gm/reject/reject_func_call_model_test.cpp: src/test/test-models/no-main/gm/reject_func_call_model.cpp

src/test/unit/gm/reject/reject_transformed_data_test.cpp: src/test/test-models/no-main/gm/reject_transformed_data.cpp
src/test/unit/gm/reject/reject_func_call_transformed_data_test.cpp: src/test/test-models/no-main/gm/reject_func_call_transformed_data.cpp

src/test/unit/gm/reject/reject_transformed_parameters_test.cpp: src/test/test-models/no-main/gm/reject_transformed_parameters.cpp
src/test/unit/gm/reject/reject_func_call_transformed_parameters_test.cpp: src/test/test-models/no-main/gm/reject_func_call_transformed_parameters.cpp

src/test/unit/gm/reject/reject_generated_quantities_test.cpp: src/test/test-models/no-main/gm/reject_generated_quantities.cpp
src/test/unit/gm/reject/reject_func_call_generated_quantities_test.cpp: src/test/test-models/no-main/gm/reject_func_call_generated_quantities.cpp

##
# Target to verify code generated Stan programs
# (.stan -> .cpp) are compilable
##
.PHONY: %.cpp-test
%.cpp-test : %.cpp
	$(COMPILE.c) -fsyntax-only -O$O $< 


##
# Compile models depends on every model within
# src/test/test-models/syntax-only/*.stan being able to
# be code-generated to a *.cpp, then passed through
# the compiler using the -fsyntax-only flag
##
test/integration/compile_models$(EXE) : $(patsubst %.stan,%.cpp-test,$(shell find src/test/test-models/syntax-only -type f -name '*.stan'))


############################################################
##
# Test generator for distribution tests
##
test/unit-distribution/generate_tests$(EXE) : src/test/unit-distribution/generate_tests.cpp
	@mkdir -p $(dir $@)
	$(LINK.c) -O$(O_STANC) $(CFLAGS) $< $(OUTPUT_OPTION)

<<<<<<< HEAD
src/test/unit-distribution/%_00000_generated_v_test.cpp : src/test/unit-distribution/%_test.hpp | test/unit-distribution/generate_tests$(EXE)
	@echo "--- Generating tests for $(notdir $<) ---"
	$(WINE) test/unit-distribution/generate_tests$(EXE) $<

src/test/unit-distribution/%_00000_generated_fd_test.cpp : src/test/unit-distribution/%_test.hpp | test/unit-distribution/generate_tests$(EXE)
	@echo "--- Generating tests for $(notdir $<) ---"
	$(WINE) test/unit-distribution/generate_tests$(EXE) $<

src/test/unit-distribution/%_00000_generated_fv_test.cpp : src/test/unit-distribution/%_test.hpp | test/unit-distribution/generate_tests$(EXE)
	@echo "--- Generating tests for $(notdir $<) ---"
	$(WINE) test/unit-distribution/generate_tests$(EXE) $<

src/test/unit-distribution/%_00000_generated_ffd_test.cpp : src/test/unit-distribution/%_test.hpp | test/unit-distribution/generate_tests$(EXE)
	@echo "--- Generating tests for $(notdir $<) ---"
	$(WINE) test/unit-distribution/generate_tests$(EXE) $<

src/test/unit-distribution/%_00000_generated_ffv_test.cpp : src/test/unit-distribution/%_test.hpp | test/unit-distribution/generate_tests$(EXE)
	@echo "--- Generating tests for $(notdir $<) ---"
	$(WINE) test/unit-distribution/generate_tests$(EXE) $<

##
# For src/test/unit-distribution tests, adding
# dependency on generated tests.
##

ifneq ($(filter second-expansion,$(.FEATURES)),)

DISTRIBUTION_TESTS := $(shell find src/test/unit-distribution -type f -name '*_test.hpp')
.SECONDEXPANSION:
$(filter src/test/unit-distribution%,$(TEST_TARGETS)): src/test/unit-distribution%: $$(patsubst $$(PERCENT)_test.hpp,$$(PERCENT)_00000_generated_v_test.cpp,$$(filter $$@$$(PERCENT),$$(DISTRIBUTION_TESTS)))

endif

# Set the variable GENERATE_TESTS to non-empty string
# when the target is generating distribution tests.
# This indicates whether make should be rerun.
#
#   Notes:
#     The first argument to filter-out is the number of unique
#        generated distribution tests that have already been generated
#        in this current run of make. If this is the stage where
#        we are generating tests, this number will be less than the
#        number of tests to generate. (0 if running from a clean state)
#     The second through fifth arguments to filter-out is the number of unique
#        generated distribution tests that should be generated. 
#        This is determined by the existence of *_test.hpp files in 
#        the appropriate directory.
#     The filter-out function returns the total number of tests that should
#        be generated if they have not yet been generated.
##
$(filter src/test/unit-distribution%,$(TEST_TARGETS)): \
GENERATE_TESTS = $(filter-out $(words $(filter %_00000_generated_v$(EXE) %_00000_generated_fd$(EXE) %_00000_generated_fv$(EXE) %_00000_generated_ffd$(EXE) %_00000_generated_ffv$(EXE),$^)),\
                              $(words $(filter $@%_00000_generated_v_test.cpp $@%_00000_generated_fd_test.cpp $@%_00000_generated_fv_test.cpp $@%_00000_generated_ffd_test.cpp $@%_00000_generated_ffv_test.cpp,$(ALL_TESTS))))
=======

test_name = $(shell echo $(1) | sed 's,_[0-9]\{5\},_test.hpp,g')
.SECONDEXPANSION:
src/test/unit-distribution/%_generated_test.cpp : src/test/unit-distribution/$$(call test_name,$$*) test/unit-distribution/generate_tests$(EXE)
	$(WINE) test/unit-distribution/generate_tests$(EXE) $<
>>>>>>> 77a0cc4d


LIST_OF_GENERATED_TESTS := $(shell find src/test/unit-distribution -type f -name '*_test.hpp' | sed 's,_test.hpp,_00000_generated_test.cpp,g')

.PHONY: generate-tests
generate-tests: $(LIST_OF_GENERATED_TESTS)<|MERGE_RESOLUTION|>--- conflicted
+++ resolved
@@ -55,22 +55,8 @@
 ##
 # Rule for generating dependencies.
 ##
-<<<<<<< HEAD
-$(GRAMMAR_TESTS) : test/%$(EXE) : test/%.o bin/libstan.a bin/libstanc.a
-	@mkdir -p $(dir $@)
-	$(LINK.c) -O$O $(GTEST_MAIN) $< $(CFLAGS_GTEST) $(OUTPUT_OPTION) $(LIBGTEST) $(LDLIBS) $(LDLIBS_STANC)
-ifeq ($(strip $(findstring test-,$(MAKECMDGOALS))\
-              $(findstring runtest/,$(MAKECMDGOALS))\
-              $(findstring src/test/,$(MAKECMDGOALS))),)
-	$@ --gtest_output="xml:$(basename $@).xml"
-endif
-
-.PRECIOUS: test/%$(EXE)
-test/%$(EXE) : test/%.o bin/libstan.a
-=======
 .PRECIOUS: test/%.d
 test/%.d : src/test/%_test.cpp
->>>>>>> 77a0cc4d
 	@mkdir -p $(dir $@)
 	@set -e; \
 	rm -f $@; \
@@ -186,68 +172,10 @@
 	@mkdir -p $(dir $@)
 	$(LINK.c) -O$(O_STANC) $(CFLAGS) $< $(OUTPUT_OPTION)
 
-<<<<<<< HEAD
-src/test/unit-distribution/%_00000_generated_v_test.cpp : src/test/unit-distribution/%_test.hpp | test/unit-distribution/generate_tests$(EXE)
-	@echo "--- Generating tests for $(notdir $<) ---"
-	$(WINE) test/unit-distribution/generate_tests$(EXE) $<
-
-src/test/unit-distribution/%_00000_generated_fd_test.cpp : src/test/unit-distribution/%_test.hpp | test/unit-distribution/generate_tests$(EXE)
-	@echo "--- Generating tests for $(notdir $<) ---"
-	$(WINE) test/unit-distribution/generate_tests$(EXE) $<
-
-src/test/unit-distribution/%_00000_generated_fv_test.cpp : src/test/unit-distribution/%_test.hpp | test/unit-distribution/generate_tests$(EXE)
-	@echo "--- Generating tests for $(notdir $<) ---"
-	$(WINE) test/unit-distribution/generate_tests$(EXE) $<
-
-src/test/unit-distribution/%_00000_generated_ffd_test.cpp : src/test/unit-distribution/%_test.hpp | test/unit-distribution/generate_tests$(EXE)
-	@echo "--- Generating tests for $(notdir $<) ---"
-	$(WINE) test/unit-distribution/generate_tests$(EXE) $<
-
-src/test/unit-distribution/%_00000_generated_ffv_test.cpp : src/test/unit-distribution/%_test.hpp | test/unit-distribution/generate_tests$(EXE)
-	@echo "--- Generating tests for $(notdir $<) ---"
-	$(WINE) test/unit-distribution/generate_tests$(EXE) $<
-
-##
-# For src/test/unit-distribution tests, adding
-# dependency on generated tests.
-##
-
-ifneq ($(filter second-expansion,$(.FEATURES)),)
-
-DISTRIBUTION_TESTS := $(shell find src/test/unit-distribution -type f -name '*_test.hpp')
-.SECONDEXPANSION:
-$(filter src/test/unit-distribution%,$(TEST_TARGETS)): src/test/unit-distribution%: $$(patsubst $$(PERCENT)_test.hpp,$$(PERCENT)_00000_generated_v_test.cpp,$$(filter $$@$$(PERCENT),$$(DISTRIBUTION_TESTS)))
-
-endif
-
-# Set the variable GENERATE_TESTS to non-empty string
-# when the target is generating distribution tests.
-# This indicates whether make should be rerun.
-#
-#   Notes:
-#     The first argument to filter-out is the number of unique
-#        generated distribution tests that have already been generated
-#        in this current run of make. If this is the stage where
-#        we are generating tests, this number will be less than the
-#        number of tests to generate. (0 if running from a clean state)
-#     The second through fifth arguments to filter-out is the number of unique
-#        generated distribution tests that should be generated. 
-#        This is determined by the existence of *_test.hpp files in 
-#        the appropriate directory.
-#     The filter-out function returns the total number of tests that should
-#        be generated if they have not yet been generated.
-##
-$(filter src/test/unit-distribution%,$(TEST_TARGETS)): \
-GENERATE_TESTS = $(filter-out $(words $(filter %_00000_generated_v$(EXE) %_00000_generated_fd$(EXE) %_00000_generated_fv$(EXE) %_00000_generated_ffd$(EXE) %_00000_generated_ffv$(EXE),$^)),\
-                              $(words $(filter $@%_00000_generated_v_test.cpp $@%_00000_generated_fd_test.cpp $@%_00000_generated_fv_test.cpp $@%_00000_generated_ffd_test.cpp $@%_00000_generated_ffv_test.cpp,$(ALL_TESTS))))
-=======
-
 test_name = $(shell echo $(1) | sed 's,_[0-9]\{5\},_test.hpp,g')
 .SECONDEXPANSION:
 src/test/unit-distribution/%_generated_test.cpp : src/test/unit-distribution/$$(call test_name,$$*) test/unit-distribution/generate_tests$(EXE)
 	$(WINE) test/unit-distribution/generate_tests$(EXE) $<
->>>>>>> 77a0cc4d
-
 
 LIST_OF_GENERATED_TESTS := $(shell find src/test/unit-distribution -type f -name '*_test.hpp' | sed 's,_test.hpp,_00000_generated_test.cpp,g')
 
