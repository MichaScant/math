--- conflicted
+++ resolved
@@ -47,17 +47,15 @@
   stan::test::expect_ad(f, data);
 }
 
-<<<<<<< HEAD
-=======
 struct start_end_lpdf {
   template <typename T>
   inline auto operator()(std::size_t start, std::size_t end,
                          const std::vector<T>&, std::ostream* msgs,
                          const std::vector<T>& data) const {
     T sum = 0;
-    EXPECT_GE(start, 1);
-    EXPECT_LE(end, data.size());
-    for (size_t i = start - 1; i < end; i++) {
+    EXPECT_GE(start, 0);
+    EXPECT_LE(end, data.size() - 1);
+    for (size_t i = start; i <= end; i++) {
       sum += data[i];
     }
     return sum;
@@ -74,7 +72,6 @@
   stan::test::expect_ad(start_end, data);
 }
 
->>>>>>> 70546f47
 auto fi = [](const auto&... args) {
   return stan::math::reduce_sum<sum_lpdf>(std::vector<int>(2, 10.0), 0, msgs,
                                           args...);
