#include <test/unit/math/test_ad.hpp>

TEST(mathMixMatFun, sinh) {
  auto f = [](const auto& x) {
    using stan::math::sinh;
    return sinh(x);
  };
<<<<<<< HEAD
  stan::test::expect_common_nonzero_unary_vectorized(f);
  stan::test::expect_unary_vectorized(f, -2, -1.2, -0.5, -0.2, 0.5, 1.3, 1.5,
                                      3);
=======
  stan::test::expect_common_nonzero_unary_vectorized<
      stan::test::PromoteToComplex::No>(f);
  stan::test::expect_unary_vectorized<stan::test::PromoteToComplex::Yes>(
      f, -2, -1.2, -0.5, -0.2, 0.5, 1.3, 1.5, 3);
>>>>>>> ece13574
  stan::test::expect_complex_common(f);
}

TEST(mathMixMatFun, sinh_varmat) {
  using stan::math::vec_concat;
  using stan::test::expect_ad_vector_matvar;
  using stan::test::internal::common_nonzero_args;
  auto f = [](const auto& x1) {
    using stan::math::sinh;
    return sinh(x1);
  };
  std::vector<double> com_args = common_nonzero_args();
  std::vector<double> args{-2, -1.2, -0.5, -0.2, 0.5, 1.3, 1.5, 3};
  auto all_args = vec_concat(com_args, args);
  Eigen::VectorXd A(all_args.size());
  for (int i = 0; i < all_args.size(); ++i) {
    A(i) = all_args[i];
  }
  expect_ad_vector_matvar(f, A);
}<|MERGE_RESOLUTION|>--- conflicted
+++ resolved
@@ -5,16 +5,10 @@
     using stan::math::sinh;
     return sinh(x);
   };
-<<<<<<< HEAD
-  stan::test::expect_common_nonzero_unary_vectorized(f);
-  stan::test::expect_unary_vectorized(f, -2, -1.2, -0.5, -0.2, 0.5, 1.3, 1.5,
-                                      3);
-=======
   stan::test::expect_common_nonzero_unary_vectorized<
       stan::test::PromoteToComplex::No>(f);
   stan::test::expect_unary_vectorized<stan::test::PromoteToComplex::Yes>(
       f, -2, -1.2, -0.5, -0.2, 0.5, 1.3, 1.5, 3);
->>>>>>> ece13574
   stan::test::expect_complex_common(f);
 }
 
