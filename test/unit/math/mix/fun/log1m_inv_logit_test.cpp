--- conflicted
+++ resolved
@@ -2,12 +2,8 @@
 
 TEST(mathMixMatFun, log1mInvLogit) {
   auto f = [](const auto& x1) { return stan::math::log1m_inv_logit(x1); };
-<<<<<<< HEAD
-  stan::test::expect_common_nonzero_unary_vectorized(f);
-=======
   stan::test::expect_common_nonzero_unary_vectorized<
       stan::test::PromoteToComplex::No>(f);
->>>>>>> ece13574
   stan::test::expect_unary_vectorized(f, -2.6, -2, -1, -0.5, -0.2, 0.5, 1, 1.3,
                                       3, 5);
 }
