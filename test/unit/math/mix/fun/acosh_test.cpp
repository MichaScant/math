#include <test/unit/math/test_ad.hpp>
#include <vector>

TEST(mathMixMatFun, acosh) {
  auto f = [](const auto& x1) {
    using stan::math::acosh;
    return acosh(x1);
  };
  for (double x : stan::test::internal::common_args())
<<<<<<< HEAD
    stan::test::expect_unary_vectorized(x);
  stan::test::expect_unary_vectorized(f, 1.5, 3.2, 5, 10, 12.9);
=======
    stan::test::expect_unary_vectorized(f, x);
  stan::test::expect_unary_vectorized<stan::test::PromoteToComplex::Yes>(
      f, 1.5, 3.2, 5, 10, 12.9);
>>>>>>> ece13574
  // avoid pole at complex zero that can't be autodiffed
  for (double re : std::vector<double>{-0.2, 0, 0.3}) {
    for (double im : std::vector<double>{-0.3, 0.2}) {
      stan::test::expect_ad(f, std::complex<double>{re, im});
    }
  }
}

TEST(mathMixMatFun, acosh_varmat) {
  using stan::math::vec_concat;
  using stan::test::expect_ad_vector_matvar;
  using stan::test::internal::common_args;
  auto f = [](const auto& x1) {
    using stan::math::acosh;
    return acosh(x1);
  };
  std::vector<double> com_args = common_args();
  std::vector<double> args{1.5, 3.2, 5, 10, 12.9};
  auto all_args = vec_concat(com_args, args);
  Eigen::VectorXd A(all_args.size());
  for (int i = 0; i < all_args.size(); ++i) {
    A(i) = all_args[i];
  }
  expect_ad_vector_matvar(f, A);
}<|MERGE_RESOLUTION|>--- conflicted
+++ resolved
@@ -7,14 +7,9 @@
     return acosh(x1);
   };
   for (double x : stan::test::internal::common_args())
-<<<<<<< HEAD
-    stan::test::expect_unary_vectorized(x);
-  stan::test::expect_unary_vectorized(f, 1.5, 3.2, 5, 10, 12.9);
-=======
     stan::test::expect_unary_vectorized(f, x);
   stan::test::expect_unary_vectorized<stan::test::PromoteToComplex::Yes>(
       f, 1.5, 3.2, 5, 10, 12.9);
->>>>>>> ece13574
   // avoid pole at complex zero that can't be autodiffed
   for (double re : std::vector<double>{-0.2, 0, 0.3}) {
     for (double im : std::vector<double>{-0.3, 0.2}) {
