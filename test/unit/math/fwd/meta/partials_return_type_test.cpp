#include <stan/math/fwd/arr.hpp>
#include <stan/math/fwd/scal.hpp>
#include <stan/math/fwd/meta.hpp>
#include <test/unit/util.hpp>
#include <gtest/gtest.h>
#include <vector>

using stan::math::fvar;
using stan::partials_return_type;

TEST(MathMetaFwd, PartialsReturnTypeFvarDouble) {
  test::expect_same_type<double, partials_return_type<fvar<double> >::type>();
}

TEST(MathMetaFwd, PartialsReturnTypeFvarFvarDouble) {
  test::expect_same_type<fvar<double>,
                         partials_return_type<fvar<fvar<double> > >::type>();
}

TEST(MathMetaFwd, PartialsReturnTypeFvarDoubleTenParams) {
  test::expect_same_type<
      double,
      partials_return_type<double, fvar<double>, double, int, double, float,
                           float, float, fvar<double>, int>::type>();
}

TEST(MathMetaFwd, PartialsReturnTypeFvarFvarDoubleTenParams) {
  test::expect_same_type<
      fvar<double>, partials_return_type<double, fvar<fvar<double> >, double,
                                         int, double, float, float, float,
                                         fvar<fvar<double> >, int>::type>();
}

<<<<<<< HEAD
TEST(MathMetaFwd, partials_return_type) {

=======
TEST(MetaTraitsFwdArr, partials_return_type) {
>>>>>>> 8ceae214
  partials_return_type<double, fvar<double>, std::vector<fvar<double> > >::type
      a(5.0);
  EXPECT_EQ(5.0, a);
}<|MERGE_RESOLUTION|>--- conflicted
+++ resolved
@@ -31,12 +31,7 @@
                                          fvar<fvar<double> >, int>::type>();
 }
 
-<<<<<<< HEAD
 TEST(MathMetaFwd, partials_return_type) {
-
-=======
-TEST(MetaTraitsFwdArr, partials_return_type) {
->>>>>>> 8ceae214
   partials_return_type<double, fvar<double>, std::vector<fvar<double> > >::type
       a(5.0);
   EXPECT_EQ(5.0, a);
