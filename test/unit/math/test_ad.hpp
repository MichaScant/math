#ifndef TEST_UNIT_MATH_TEST_AD_HPP
#define TEST_UNIT_MATH_TEST_AD_HPP

#include <stan/math/mix.hpp>
#include <test/unit/pretty_print_types.hpp>
#include <test/unit/math/ad_tolerances.hpp>
#include <test/unit/math/is_finite.hpp>
#include <test/unit/math/expect_near_rel.hpp>
#include <test/unit/math/serializer.hpp>
#include <test/unit/math/test_ad_matvar.hpp>
#include <test/unit/util.hpp>
#include <gtest/gtest.h>
#include <algorithm>
#include <string>
#include <vector>

using d_t = double;
using v_t = stan::math::var;
using fd_t = stan::math::fvar<d_t>;
using ffd_t = stan::math::fvar<fd_t>;
using fv_t = stan::math::fvar<stan::math::var>;
using ffv_t = stan::math::fvar<fv_t>;

namespace stan {
namespace test {
namespace internal {

/**
 * Evaluates nested matrix template expressions, which is a no-op for
 * arithmetic arguments.
 *
 * @tparam T arithmetic type
 * @param[in] x value
 * @return value
 */
template <typename T, typename = std::enable_if_t<std::is_arithmetic<T>::value>>
auto eval(T x) {
  return x;
}

/**
 * Evaluates nested matrix template expressions, which is a no-op for
 * complex arguments.
 *
 * @tparam T complex value type
 * @param x[in] value
 * @return value
 */
template <typename T>
auto eval(const std::complex<T>& x) {
  return x;
}

/**
 * Evaluates all nested matrix expression templates, which is a no-op for
 * reverse-mode autodiff variables.
 *
 * @param[in] x value
 * @return value
 */
auto eval(const stan::math::var& x) { return x; }

/**
 * Evaluates all matrix expression templates, which is a no-op for
 * forward-mode autodiff variables.
 *
 * @tparam T value type of fvar
 * @param[in] x value
 * @return value
 */
template <typename T>
auto eval(const stan::math::fvar<T>& x) {
  return x;
}

/**
 * Evaluates all nested matrix expression templates, which evaluates
 * the specified derived matrix.
 *
 * @tparam Derived derived type of the expression
 * @param x expression
 * @return evaluated expression
 */
template <typename Derived>
auto eval(const Eigen::EigenBase<Derived>& x) {
  return x.derived().eval();
}

/**
 * Evaluates all nested matrix expression templates elementwise.
 *
 * @tparam T type of elements
 * @param[in] x vector of expressions
 * @return vector of evaluated expressions
 */
template <typename T>
auto eval(const std::vector<T>& x) {
  using T_res = decltype(eval(std::declval<T>()));
  std::vector<T_res> res;
  for (auto& i : x) {
    res.push_back(eval(i));
  }
  return res;
}

/**
 * Tests that the specified function applied to the specified argument
 * yields the values and gradients consistent with finite differences
 * applied to the `double` values.  Gradients are calculated using the
 * functional `stan::math::gradient<F>`, which uses autodiff variables
 * of type `stan::math::var.`
 *
 * <p>All tests are done using relative values and accounting for
 * infinite, not-a-number, and zero values, as defined in the
 * documentation for `expect_near`.
 *
 * @tparam F type of functor
 * @param tols tolerances for test
 * @param f functor to test
 * @param x value to test
 * @param fx expected value
 * @param test_derivs `true` if derivatives should be tested
 */
template <typename F>
void test_gradient(const ad_tolerances& tols, const F& f,
                   const Eigen::VectorXd& x, double fx,
                   bool test_derivs = true) {
  Eigen::VectorXd grad_ad;
  double fx_ad = fx;
  stan::math::gradient<F>(f, x, fx_ad, grad_ad);
  expect_near_rel("gradient() val", fx, fx_ad, tols.gradient_val_);
  if (!test_derivs || !is_finite(x) || !is_finite(fx))
    return;
  Eigen::VectorXd grad_fd;
  double fx_fd;
  stan::math::finite_diff_gradient_auto(f, x, fx_fd, grad_fd);
  expect_near_rel("gradient() grad for finite diff vs auto diff", grad_fd,
                  grad_ad, tols.gradient_grad_);
}

/**
 * Tests that the specified function applied to the specified argument
 * yields the values and gradients consistent with finite differences
 * applied to the `double` values.  Gradients are calculated using the
 * functional `stan::math::gradient<double, F>`, which uses autodiff
 * variables of type `stan::math::fvar<double>.`
 *
 * <p>The functor to test must define `T operator()(const
 * Matrix<T, -1, 1>& x) const;` for relevant `double` and autodiff
 * types.
 *
 *
 * <p>All tests are done using relative values and accounting for
 * infinite, not-a-number, and zero values, as defined in the
 * documentation for `expect_near`.
 *
 * @tparam F type of functor
 * @param tols tolerances for test
 * @param f functor to test
 * @param x value to test
 * @param fx expected value
 * @param test_derivs `true` if derivatives should be tested
 */
template <typename F>
void test_gradient_fvar(const ad_tolerances& tols, const F& f,
                        const Eigen::VectorXd& x, double fx,
                        bool test_derivs = true) {
  Eigen::VectorXd grad_ad;
  double fx_ad = fx;
  stan::math::gradient<double, F>(f, x, fx_ad, grad_ad);
  expect_near_rel("gradient_fvar() val", fx, fx_ad, tols.gradient_fvar_val_);
  if (!test_derivs || !is_finite(x) || !is_finite(fx))
    return;
  Eigen::VectorXd grad_fd;
  double fx_fd;
  stan::math::finite_diff_gradient_auto(f, x, fx_fd, grad_fd);
  expect_near_rel("gradient_fvar() grad", grad_fd, grad_ad,
                  tols.gradient_fvar_grad_);
}

/**
 * Tests that the specified function applied to the specified argument
 * yields values, gradients, and Hessian consistent with finite
 * differences applied to the `double` values.  The Hessian and
 * gradients are calculated using the functional
 * `stan::math::hessian<double, F>`, which uses autodiff variables of
 * type `stan::math::fvar<fvar<double>>.`
 *
 * <p>The functor to test must define `T operator()(const
 * Matrix<T, -1, 1>& x) const;` for relevant `double` and autodiff
 * types.
 *
 * <p>All tests are done using relative values and accounting for
 * infinite, not-a-number, and zero values, as defined in the
 * documentation for `expect_near`.
 *
 * @tparam F type of functor
 * @param tols tolerances for test
 * @param f functor to test
 * @param x value to test
 * @param fx expected value
 * @param test_derivs `true` if derivatives should be tested
 */
template <typename F>
void test_hessian_fvar(const ad_tolerances& tols, const F& f,
                       const Eigen::VectorXd& x, double fx,
                       bool test_derivs = true) {
  double fx_ad;
  Eigen::VectorXd grad_ad;
  Eigen::MatrixXd H_ad;
  stan::math::hessian<double, F>(f, x, fx_ad, grad_ad, H_ad);
  expect_near_rel("hessian_fvar() val", fx, fx_ad, tols.hessian_fvar_val_);
  if (!test_derivs || !is_finite(x) || !is_finite(fx))
    return;
  double fx_fd;
  Eigen::VectorXd grad_fd;
  Eigen::MatrixXd H_fd;
  stan::math::internal::finite_diff_hessian_auto(f, x, fx_fd, grad_fd, H_fd);
  expect_near_rel("hessian_fvar() grad", grad_fd, grad_ad,
                  tols.hessian_fvar_grad_);
  expect_near_rel("hessian_fvar() Hessian", H_fd, H_ad,
                  tols.hessian_fvar_hessian_);
}

/**
 * Tests that the specified function applied to the specified argument
 * yields values, gradients, and Hessian consistent with finite
 * differences applied to the `double` values.  The Hessian and
 * gradients are calculated using the functional
 * `stan::math::hessian<F>`, which uses autodiff variables of
 * type `stan::math::fvar<var>.`
 *
 * <p>The functor to test must define `T operator()(const
 * Matrix<T, -1, 1>& x) const;` for relevant `double` and autodiff
 * types.
 *
 * <p>All tests are done using relative values and accounting for
 * infinite, not-a-number, and zero values, as defined in the
 * documentation for `expect_near`.
 *
 * @tparam F type of functor
 * @param tols tolerances for test
 * @param f functor to test
 * @param x value to test
 * @param fx expected value
 * @param test_derivs `true` if derivatives should be tested
 */
template <typename F>
void test_hessian(const ad_tolerances& tols, const F& f,
                  const Eigen::VectorXd& x, double fx,
                  bool test_derivs = true) {
  double fx_ad;
  Eigen::VectorXd grad_ad;
  Eigen::MatrixXd H_ad;
  stan::math::hessian<F>(f, x, fx_ad, grad_ad, H_ad);
  expect_near_rel("hessian val", fx, fx_ad, tols.hessian_val_);
  if (!test_derivs || !is_finite(x) || !is_finite(fx))
    return;
  double fx_fd;
  Eigen::VectorXd grad_fd;
  Eigen::MatrixXd H_fd;
  stan::math::internal::finite_diff_hessian_auto(f, x, fx_fd, grad_fd, H_fd);
  expect_near_rel("hessian() grad", grad_fd, grad_ad, tols.hessian_grad_);
  expect_near_rel("hessian() Hessian", H_fd, H_ad, tols.hessian_hessian_);
}

/**
 * Tests that the specified function applied to the specified argument
 * yields values, Hessian, and gradient of Hessian consistent with finite
 * differences applied to the `double` values.  The Hessian and
 * gradient of Hessian are calculated using the functional
 * `stan::math::grad_hessian<F>`, which uses autodiff variables of
 * type `stan::math::fvar<fvar<var>>.`
 *
 * <p>The functor to test must define `T operator()(const
 * Matrix<T, -1, 1>& x) const;` for relevant `double` and autodiff
 * types.
 *
 * <p>All tests are done using relative values and accounting for
 * infinite, not-a-number, and zero values, as defined in the
 * documentation for `expect_near`.
 *
 * @tparam F type of functor
 * @param tols tolerances for test
 * @param f functor to test
 * @param x value to test
 * @param fx expected value
 * @param test_derivs `true` if derivatives should be tested
 */
template <typename F>
void test_grad_hessian(const ad_tolerances& tols, const F& f,
                       const Eigen::VectorXd& x, double fx,
                       bool test_derivs = true) {
  double fx_ad;
  Eigen::MatrixXd H_ad;
  std::vector<Eigen::MatrixXd> grad_H_ad;
  stan::math::grad_hessian(f, x, fx_ad, H_ad, grad_H_ad);
  expect_near_rel("grad_hessian() val", fx, fx_ad, tols.grad_hessian_val_);
  if (!test_derivs || !is_finite(x) || !is_finite(fx))
    return;
  double fx_fd;
  Eigen::MatrixXd H_fd;
  std::vector<Eigen::MatrixXd> grad_H_fd;
  stan::math::finite_diff_grad_hessian_auto(f, x, fx_fd, H_fd, grad_H_fd);
  expect_near_rel("grad_hessian() Hessian", H_fd, H_ad,
                  tols.grad_hessian_hessian_);
  EXPECT_EQ(x.size(), grad_H_fd.size());
  for (size_t i = 0; i < grad_H_fd.size(); ++i)
    expect_near_rel("grad_hessian() grad Hessian", grad_H_fd[i], grad_H_ad[i],
                    tols.grad_hessian_grad_hessian_);
}

/**
 * For the specified functor and argument, test that automatic
 * differentiation provides the same value as the double-based version and
 * the same derivatives as finite differences over the double
 * version.  It also tests that an autodiff version throws an
 * exception if and only if the double-based version throws an
 * exception.  It also ensures consistency of infinite, not-a-number,
 * and zero results as defined by the function `expect_near`.
 *
 * <p>The functor to test must define `T operator()(const
 * Matrix<T, -1, 1>& x) const;` for relevant `double` and autodiff types.
 *
 * @tparam G type of polymorphic functor
 * @param tols tolerances for test
 * @param g polymorphic functor from vectors to scalars
 * @param x argument to test
 */
template <typename G>
void expect_ad_derivatives(const ad_tolerances& tols, const G& g,
                           const Eigen::VectorXd& x) {
  double gx = g(x);
  test_gradient(tols, g, x, gx);
  test_gradient_fvar(tols, g, x, gx);
  test_hessian(tols, g, x, gx);
  test_hessian_fvar(tols, g, x, gx);
  test_grad_hessian(tols, g, x, gx);
}

/**
 * Test that the specified functor applied to the specified value
 * throws an exception, reporting the name of the expected exception
 * type as provided in the case of failure and raising a google test
 * error.
 *
 * @tparam T type of scalars to test
 * @tparam F type of functor to test
 * @param f functor to test
 * @param x value to test
 * @param name_of_T name of type of exception expected
 */
template <typename T, typename F>
void expect_throw(const F& f, const Eigen::VectorXd& x,
                  const std::string& name_of_T) {
  Eigen::Matrix<T, -1, 1> x_t(x.rows());
  for (int i = 0; i < x.rows(); ++i)
    x_t(i) = x(i);
  try {
    f(x_t);
    FAIL() << "double throws, expect type " << name_of_T
           << " version to throw for x = " << x;
  } catch (...) {
    SUCCEED();
  }
}

/**
 * Succeeds if the specified function applied to the specified
 * argument throws an exception at every level of autodiff.
 *
 * @tparam F type of function
 * @param f function to test
 * @param x argument to test
 */
template <typename F>
void expect_all_throw(const F& f, const Eigen::VectorXd& x) {
  using stan::math::fvar;
  using stan::math::var;
  expect_throw<double>(f, x, "double");
  expect_throw<var>(f, x, "var");
  expect_throw<fvar<double>>(f, x, "fvar<double>");
  expect_throw<fvar<fvar<double>>>(f, x, "fvar<fvar<double>>");
  expect_throw<fvar<var>>(f, x, "fvar<var>");
  expect_throw<fvar<fvar<var>>>(f, x, "fvar<fvar<var>>");
}

/**
 * Succeeds if the specified function applied to the specified
 * argument throws an exception at every level of autodiff.
 *
 * @tparam F type of function
 * @param f function to evaluate
 * @param x argument to evaluate
 */
template <typename F>
void expect_all_throw(const F& f, double x1) {
  auto h = [&](auto v) { return serialize_return(eval(f(v(0)))); };
  Eigen::VectorXd x(1);
  x << x1;
  expect_all_throw(h, x);
}

/**
 * Succeeds if the specified function applied to the specified
 * argument throws an exception at every level of autodiff.
 *
 * @tparam F type of function
 * @param f function to evaluate
 * @param x1 first argument
 * @param x2 second argument
 */
template <typename F>
void expect_all_throw(const F& f, double x1, double x2) {
  auto h = [&](auto v) { return serialize_return(eval(f(v(0), v(1)))); };
  Eigen::VectorXd x(2);
  x << x1, x2;
  expect_all_throw(h, x);
}

/**
 * Succeeds if the specified function applied to the specified
 * argument throws an exception at every level of autodiff.
 *
 * @tparam F type of function
 * @param f function to evaluate
 * @param x1 first argument
 * @param x2 second argument
 * @param x3 third argument
 */
template <typename F>
void expect_all_throw(const F& f, double x1, double x2, double x3) {
  auto h = [&](auto v) { return serialize_return(eval(f(v(0), v(1), v(2)))); };
  Eigen::VectorXd x(3);
  x << x1, x2, x3;
  expect_all_throw(h, x);
}

/**
 * For the specified functor, serialized form of the functor,
 * serialized argument and raw argument sequence, test that automatic
 * differentiation at all levels provides the same answer as the
 * double-based version with finite differences.
 *
 * @tparam F type of original functor applying to sequence of
 * arguments
 * @tparam H type of serialized functor applying to Eigen vector and
 * returning a single component of the value
 * @tparam Ts type pack for arguments to original functor with double
 * scalar types
 * @param tols tolerances for test
 * @param f functor to evaluate
 * @param g serialized functor taking an Eigen vector and returning a
 * serialized container of the original output
 * that returns that component of the original output
 * original output
 * @param x serialized input
 * @param xs sequence of arguments with double-based scalars
 */
template <typename F, typename G, typename... Ts>
void expect_ad_helper(const ad_tolerances& tols, const F& f, const G& g,
                      const Eigen::VectorXd& x, Ts... xs) {
  auto h
      = [&](const int i) { return [&g, i](const auto& v) { return g(v)[i]; }; };
  size_t result_size = 0;
  try {
    auto y1 = eval(f(xs...));  // original types, including int
    auto y2 = eval(g(x));      // all int cast to double
    auto y1_serial = serialize<double>(y1);
    expect_near_rel("expect_ad_helper", y1_serial, y2, 1e-10);
    result_size = y1_serial.size();
  } catch (...) {
    internal::expect_all_throw(h(0), x);
    return;
  }
  for (size_t i = 0; i < result_size; ++i) {
    expect_ad_derivatives(tols, h(i), x);
  }
}

/**
 * Test that the specified unary functor and arguments produce for
 * every autodiff type the same value as the specified argument and
 * the same derivatives as finite differences.
 *
 * @tparam F type of functor to test
 * @tparam T type of first argument with double-based scalar
 * @param tols tolerances for test
 * @param f functor to test
 * @param x argument to test
 */
template <typename F, typename T>
void expect_ad_v(const ad_tolerances& tols, const F& f, const T& x) {
  auto g = [&](const auto& v) {
    auto ds = to_deserializer(v);
    auto xds = ds.read(x);
    return serialize_return(eval(f(xds)));
  };
  internal::expect_ad_helper(tols, f, g, serialize_args(x), x);
}

/**
 * Test that the specified unary functor and arguments produce for
 * every autodiff type the same value as the specified argument and
 * the same derivatives as finite differences.
 *
 * This is an overload of this function for integer arguments to make
 * sure that if the integer version throws, so do all the autodiff
 * versions and to test that autodiff works at the integer specified
 * cast to a double.
 *
 * @tparam F type of functor to test
 * @tparam T type of first argument with double-based scalar
 * @param tols tolerances for test
 * @param f functor to test
 * @param x argument to test
 */
template <typename F>
void expect_ad_v(const ad_tolerances& tols, const F& f, int x) {
  double x_dbl = static_cast<double>(x);

  // if f throws on int, must throw everywhere with double
  try {
    f(x);
  } catch (...) {
    expect_all_throw(f, x_dbl);
    return;
  }

  // values must be same with int and double
  expect_near_rel("expect_ad_v: int must produce same result as double cast",
                  f(x_dbl), f(x));

  // autodiff should work at double value
  expect_ad_v(tols, f, x_dbl);
}

/**
 * Test that the specified binary functor and arguments produce for
 * every autodiff type the same value as the double-based version and
 * the same derivatives as finite differences when both arguments are
 * autodiff variables.
 *
 * @tparam F type of functor to test
 * @tparam T1 type of first argument with double-based scalar
 * @tparam T2 type of second argument with double-based scalar
 * @param tols tolerances for test
 * @param f functor to test
 * @param x1 first argument
 * @param x2 second argument
 */
template <typename F, typename T1, typename T2>
void expect_ad_vv(const ad_tolerances& tols, const F& f, const T1& x1,
                  const T2& x2) {
  // d.x1
  auto g1 = [&](const auto& v) {
    auto ds = to_deserializer(v);
    auto x1ds = ds.read(x1);
    return serialize_return(eval(f(x1ds, x2)));
  };
  internal::expect_ad_helper(tols, f, g1, serialize_args(x1), x1, x2);

  // d.x2
  auto g2 = [&](const auto& v) {
    auto ds = to_deserializer(v);
    auto x2ds = ds.read(x2);
    return serialize_return(eval(f(x1, x2ds)));
  };
  internal::expect_ad_helper(tols, f, g2, serialize_args(x2), x1, x2);

  // d.x1, d.x2
  auto g12 = [&](const auto& v) {
    auto ds = to_deserializer(v);
    auto x1ds = ds.read(x1);
    auto x2ds = ds.read(x2);
    return serialize_return(eval(f(x1ds, x2ds)));
  };
  internal::expect_ad_helper(tols, f, g12, serialize_args(x1, x2), x1, x2);
}

template <typename F, typename T2>
void expect_ad_vv(const ad_tolerances& tols, const F& f, int x1, const T2& x2) {
  try {
    f(x1, x2);
  } catch (...) {
    expect_all_throw(f, x1, x2);
    return;
  }

  double x1_dbl = static_cast<double>(x1);

  // expect same result with int or and cast to double
  expect_near_rel("expect_ad_vv(int, T2)", f(x1, x2), f(x1_dbl, x2));

  // expect autodiff to work at double value
  expect_ad_vv(tols, f, x1_dbl, x2);

  // expect autodiff to work when binding int; includes expect-all-throw test
  auto g = [&](const auto& u) { return f(x1, u); };
  expect_ad_v(tols, g, x2);
}

template <typename F, typename T1>
void expect_ad_vv(const ad_tolerances& tols, const F& f, const T1& x1, int x2) {
  try {
    f(x1, x2);
  } catch (...) {
    expect_all_throw(f, x1, x2);
    return;
  }

  double x2_dbl = static_cast<double>(x2);

  // expect same result with int or and cast to double
  expect_near_rel("expect_ad_vv(T1, int)", f(x1, x2), f(x1, x2_dbl));

  // expect autodiff to work at double value
  expect_ad_vv(tols, f, x1, x2_dbl);

  // expect autodiff to work when binding int; includes expect-all-throw test
  auto g = [&](const auto& u) { return f(u, x2); };
  expect_ad_v(tols, g, x1);
}

template <typename F>
void expect_ad_vv(const ad_tolerances& tols, const F& f, int x1, int x2) {
  // this one needs throw test because it's not handled by recursion
  try {
    f(x1, x2);
  } catch (...) {
    expect_all_throw(f, x1, x2);
    return;
  }

  double x1_dbl = static_cast<double>(x1);
  double x2_dbl = static_cast<double>(x2);

  // expect same result with int or and cast to double
  expect_near_rel("expect_ad_vv(int, int)", f(x1, x2), f(x1_dbl, x2_dbl));

  // expect autodiff to work at double values
  // these take care of x1_dbl, x2_dbl case by delegation
  // they also take care of binding int tests
  expect_ad_vv(tols, f, x1, x2_dbl);
  expect_ad_vv(tols, f, x1_dbl, x2);
}

/**
 * Test that the specified ternary functor and arguments produce for
 * every autodiff type the same value as the double-based version and
 * the same derivatives as finite differences when both arguments are
 * autodiff variables.
 *
 * @tparam F type of functor to test
 * @tparam T1 type of first argument with double-based scalar
 * @tparam T2 type of second argument with double-based scalar
 * @tparam T3 type of third argument with double-based scalar
 * @param tols tolerances for test
 * @param f functor to test
 * @param x1 first argument
 * @param x2 second argument
 * @param x3 third argument
 */
template <typename F, typename T1, typename T2, typename T3>
void expect_ad_vvv(const ad_tolerances& tols, const F& f, const T1& x1,
                   const T2& x2, const T3& x3) {
  // d.x1
  auto g1 = [&](const auto& v) {
    auto ds = to_deserializer(v);
    auto x1ds = ds.read(x1);
    return serialize_return(eval(f(x1ds, x2, x3)));
  };
  internal::expect_ad_helper(tols, f, g1, serialize_args(x1), x1, x2, x3);

  // d.x2
  auto g2 = [&](const auto& v) {
    auto ds = to_deserializer(v);
    auto x2ds = ds.read(x2);
    return serialize_return(eval(f(x1, x2ds, x3)));
  };
  internal::expect_ad_helper(tols, f, g2, serialize_args(x2), x1, x2, x3);

  // d.x3
  auto g3 = [&](const auto& v) {
    auto ds = to_deserializer(v);
    auto x3ds = ds.read(x3);
    return serialize_return(eval(f(x1, x2, x3ds)));
  };
  internal::expect_ad_helper(tols, f, g3, serialize_args(x3), x1, x2, x3);

  // d.x1 d.x2
  auto g12 = [&](const auto& v) {
    auto ds = to_deserializer(v);
    auto x1ds = ds.read(x1);
    auto x2ds = ds.read(x2);
    return serialize_return(eval(f(x1ds, x2ds, x3)));
  };
  internal::expect_ad_helper(tols, f, g12, serialize_args(x1, x2), x1, x2, x3);

  // d.x1 d.x3
  auto g13 = [&](const auto& v) {
    auto ds = to_deserializer(v);
    auto x1ds = ds.read(x1);
    auto x3ds = ds.read(x3);
    return serialize_return(eval(f(x1ds, x2, x3ds)));
  };
  internal::expect_ad_helper(tols, f, g13, serialize_args(x1, x3), x1, x2, x3);

  // d.x2 d.x3
  auto g23 = [&](const auto& v) {
    auto ds = to_deserializer(v);
    auto x2ds = ds.read(x2);
    auto x3ds = ds.read(x3);
    return serialize_return(eval(f(x1, x2ds, x3ds)));
  };
  internal::expect_ad_helper(tols, f, g23, serialize_args(x2, x3), x1, x2, x3);

  // d.x1 d.x2 d.x3
  auto g123 = [&](const auto& v) {
    auto ds = to_deserializer(v);
    auto x1ds = ds.read(x1);
    auto x2ds = ds.read(x2);
    auto x3ds = ds.read(x3);
    return serialize_return(eval(f(x1ds, x2ds, x3ds)));
  };
  internal::expect_ad_helper(tols, f, g123, serialize_args(x1, x2, x3), x1, x2,
                             x3);
}

template <typename F, typename T3>
void expect_ad_vvv(const ad_tolerances& tols, const F& f, int x1, int x2,
                   const T3& x3) {
  try {
    f(x1, x2, x3);
  } catch (...) {
    expect_all_throw(f, x1, x2, x3);
    return;
  }

  double x1_dbl = static_cast<double>(x1);
  double x2_dbl = static_cast<double>(x2);

  // test all promotion patterns;  includes x1_dbl & x2_dbl recursively
  expect_ad_vvv(tols, f, x1_dbl, x2, x3);
  expect_ad_vvv(tols, f, x1, x2_dbl, x3);

  // test value
  expect_near_rel("expect_ad_vvv(int, int, T3)", f(x1, x2, x3),
                  f(x1_dbl, x2_dbl, x3));

  // bind ints and test autodiff
  auto g23 = [=](const auto& u2, const auto& u3) { return f(x1, u2, u3); };
  expect_ad_vv(tols, g23, x2, x3);

  auto g13 = [=](const auto& u1, const auto& u3) { return f(u1, x2, u3); };
  expect_ad_vv(tols, g13, x1, x3);
}

template <typename F, typename T2, typename T3>
void expect_ad_vvv(const ad_tolerances& tols, const F& f, int x1, const T2& x2,
                   const T3& x3) {
  try {
    f(x1, x2, x3);
  } catch (...) {
    expect_all_throw(f, x1, x2, x3);
    return;
  }

  double x1_dbl = static_cast<double>(x1);

  // test all promotion patterns
  expect_ad_vvv(tols, f, x1_dbl, x2, x3);

  // test value
  expect_near_rel("expect_ad_vvv(int, int, T3)", f(x1, x2, x3),
                  f(x1_dbl, x2, x3));

  // bind ints and test autodiff
  auto g23 = [=](const auto& u2, const auto& u3) { return f(x1, u2, u3); };
  expect_ad_vv(tols, g23, x2, x3);
}

template <typename F, typename T1, typename T3>
void expect_ad_vvv(const ad_tolerances& tols, const F& f, const T1& x1, int x2,
                   const T3& x3) {
  try {
    f(x1, x2, x3);
  } catch (...) {
    expect_all_throw(f, x1, x2, x3);
    return;
  }

  double x2_dbl = static_cast<double>(x2);

  // test promotion
  expect_ad_vvv(tols, f, x1, x2_dbl, x3);

  // test value
  expect_near_rel("expect_ad_vvv(int, int, T3)", f(x1, x2, x3),
                  f(x1, x2_dbl, x3));

  // bind ints and test autodiff
  auto g13 = [=](const auto& u1, const auto& u3) { return f(u1, x2, u3); };
  expect_ad_vv(tols, g13, x1, x3);
}

template <typename F, typename T1, typename T2>
void expect_ad_vvv(const ad_tolerances& tols, const F& f, const T1& x1,
                   const T2& x2, int x3) {
  try {
    f(x1, x2, x3);
  } catch (...) {
    expect_all_throw(f, x1, x2, x3);
    return;
  }

  double x3_dbl = static_cast<double>(x3);

  // test promotion
  expect_ad_vvv(tols, f, x1, x2, x3_dbl);

  // test value
  expect_near_rel("expect_ad_vvv(int, int, T3)", f(x1, x2, x3),
                  f(x1, x2, x3_dbl));

  // bind ints and test autodiff
  auto g12 = [=](const auto& u1, const auto& u2) { return f(u1, u2, x3); };
  expect_ad_vv(tols, g12, x1, x2);
}

template <typename F, typename T2>
void expect_ad_vvv(const ad_tolerances& tols, const F& f, int x1, const T2& x2,
                   int x3) {
  try {
    f(x1, x2, x3);
  } catch (...) {
    expect_all_throw(f, x1, x2, x3);
    return;
  }

  double x1_dbl = static_cast<double>(x1);
  double x3_dbl = static_cast<double>(x3);

  // test promotion recursively
  expect_ad_vvv(tols, f, x1_dbl, x2, x3);
  expect_ad_vvv(tols, f, x1, x2, x3_dbl);

  // test value
  expect_near_rel("expect_ad_vvv(int, int, T3)", f(x1, x2, x3),
                  f(x1_dbl, x2, x3_dbl));

  // bind ints and test autodiff
  auto g23 = [=](const auto& u2, const auto& u3) { return f(x1, u2, u3); };
  expect_ad_vv(tols, g23, x2, x3);

  auto g12 = [=](const auto& u1, const auto& u2) { return f(u1, u2, x3); };
  expect_ad_vv(tols, g12, x1, x2);
}

template <typename F, typename T1>
void expect_ad_vvv(const ad_tolerances& tols, const F& f, const T1& x1, int x2,
                   int x3) {
  try {
    f(x1, x2, x3);
  } catch (...) {
    expect_all_throw(f, x1, x2, x3);
    return;
  }

  double x2_dbl = static_cast<double>(x2);
  double x3_dbl = static_cast<double>(x3);

  // test promotion recursively
  expect_ad_vvv(tols, f, x1, x2_dbl, x3);
  expect_ad_vvv(tols, f, x1, x2, x3_dbl);

  // test value
  expect_near_rel("expect_ad_vvv(int, int, T3)", f(x1, x2, x3),
                  f(x1, x2_dbl, x3_dbl));

  // bind ints and test autodiff
  auto g13 = [=](const auto& u1, const auto& u3) { return f(u1, x2, u3); };
  expect_ad_vv(tols, g13, x1, x3);

  auto g12 = [=](const auto& u1, const auto& u2) { return f(u1, u2, x3); };
  expect_ad_vv(tols, g12, x1, x2);
}

template <typename F>
void expect_ad_vvv(const ad_tolerances& tols, const F& f, int x1, int x2,
                   int x3) {
  // test exception behavior; other exception cases tested recursively
  try {
    f(x1, x2, x3);
  } catch (...) {
    expect_all_throw(f, x1, x2, x3);
    return;
  }

  double x1_dbl = static_cast<double>(x1);
  double x2_dbl = static_cast<double>(x2);
  double x3_dbl = static_cast<double>(x3);

  // test value
  expect_near_rel("expect_ad_vvv(int, int, T3)", f(x1, x2, x3),
                  f(x1_dbl, x2_dbl, x3_dbl));

  // test all promotion patterns;  includes all combos recursively
  expect_ad_vvv(tols, f, x1_dbl, x2, x3);
  expect_ad_vvv(tols, f, x1, x2_dbl, x3);
  expect_ad_vvv(tols, f, x1, x2, x3_dbl);

  // bind ints and test recursively
  auto g12 = [=](const auto& u1, const auto& u2) { return f(u1, u2, x3); };
  expect_ad_vv(tols, g12, x1, x2);

  auto g13 = [=](const auto& u1, const auto& u3) { return f(u1, x2, u3); };
  expect_ad_vv(tols, g13, x1, x3);

  auto g23 = [=](const auto& u2, const auto& u3) { return f(x1, u2, u3); };
  expect_ad_vv(tols, g23, x2, x3);
}

/**
 * Return a sequence of common non-zero arguments.  This includes
 * positive, negative, positive infinite, negative infinity, and
 * not-a-number values, but does not include zero.
 *
 * @return non-zero arguments
 */
const std::vector<double>& common_nonzero_args() {
  static const std::vector<double> common_nz_args{
      -1.3,
      0.49,
      0.99,
      1.01,
      stan::math::positive_infinity(),
      stan::math::negative_infinity(),
      stan::math::not_a_number()};
  return common_nz_args;
}

/**
 * Return the sequence of common scalar arguments to test.  These
 * include the values returned by `common_nonzero_args()` and zero.
 *
 * @return sequence of common scalar arguments to test
 */
std::vector<double> common_args() {
  auto result = common_nonzero_args();
  result.push_back(0);
  return result;
}

std::vector<int> common_nonzero_int_args() {
  static const std::vector<int> args{-1, 1};
  return args;
}

std::vector<int> common_int_args() {
  std::vector<int> args = common_nonzero_int_args();
  args.push_back(0);
  return args;
}

/**
 * Test that the specified comparison function produces the same result when
 * applied to the specified double or integer values as it does when
 * applied to their promotion to autodiff variables.  The return type
 * for comparisons is boolean, so there are no derivatives to test.
 *
 * <p>Arguments are tested at autodiff levels: reverse (`var`),
 * forward (`fvar<double>`), forward within forward
 * (`fvar<fvar<double>>`), reverse within forward (`fvar<var>`), and
 * reverse within forward within forward (`fvar<fvar<var>>`).  The
 * specified functor must be overloaded to handle all of these
 * possibilities in the first and/or second argument positions.
 *
 * <p>The values being tested (of types `T1` and `T2`) must be `int`
 * or `double`.
 *
 * @tparam F type of polymorphic functor being tested
 * @tparam T1 type of first argument being tested
 * @tparam T2 type of second argument being tested
 * @param f functor being tested
 * @param x1 first value being tested
 * @param x2 second value being tested
 */
template <typename F, typename T1, typename T2>
void expect_comparison(const F& f, const T1& x1, const T2& x2) {
  using stan::math::fvar;
  using stan::math::var;
  typedef var v;
  typedef fvar<double> fd;
  typedef fvar<fvar<double>> ffd;
  typedef fvar<var> fv;
  typedef fvar<fvar<var>> ffv;

  // vv
  EXPECT_EQ(f(x1, x2), f(v(x1), v(x2)));
  EXPECT_EQ(f(x1, x2), f(fd(x1), fd(x2)));
  EXPECT_EQ(f(x1, x2), f(ffd(x1), ffd(x2)));
  EXPECT_EQ(f(x1, x2), f(fv(x1), fv(x2)));
  EXPECT_EQ(f(x1, x2), f(ffv(x1), ffv(x2)));

  // vd
  EXPECT_EQ(f(x1, x2), f(v(x1), x2));
  EXPECT_EQ(f(x1, x2), f(fd(x1), x2));
  EXPECT_EQ(f(x1, x2), f(ffd(x1), x2));
  EXPECT_EQ(f(x1, x2), f(fv(x1), x2));
  EXPECT_EQ(f(x1, x2), f(ffv(x1), x2));

  // dv
  EXPECT_EQ(f(x1, x2), f(x1, v(x2)));
  EXPECT_EQ(f(x1, x2), f(x1, fd(x2)));
  EXPECT_EQ(f(x1, x2), f(x1, ffd(x2)));
  EXPECT_EQ(f(x1, x2), f(x1, fv(x2)));
  EXPECT_EQ(f(x1, x2), f(x1, ffv(x2)));
}

}  // namespace internal

template <typename F>
void expect_all_throw(const F& f, double x) {
  internal::expect_all_throw(f, x);
}

template <typename F>
void expect_all_throw(const F& f, double x1, double x2) {
  internal::expect_all_throw(f, x1, x2);
}

template <typename F>
void expect_all_throw(const F& f, double x1, double x2, double x3) {
  internal::expect_all_throw(f, x1, x2, x3);
}

/**
 * Test that the specified function has the same value when applied to
 * type `T` as it does promoting `T` to all of the autodiff types
 * (`var`, `fvar<double>`, `fvar<fvar<double>>`, `fvar<var>`,
 * `fvar<fvar<var>>`).
 *
 * @tparam F type of function to test
 * @tparam T type of scalar argument
 * @param f function to test
 * @param x value to test
 */
template <typename F, typename T>
void expect_value(const F& f, const T& x) {
  using stan::math::fvar;
  using stan::math::var;
  typedef var v;
  typedef fvar<double> fd;
  typedef fvar<fvar<double>> ffd;
  typedef fvar<var> fv;
  typedef fvar<fvar<var>> ffv;

  double fx = f(x);
  EXPECT_FLOAT_EQ(fx, f(v(x)).val());
  EXPECT_FLOAT_EQ(fx, f(fd(x)).val());
  EXPECT_FLOAT_EQ(fx, f(ffd(x)).val().val());
  EXPECT_FLOAT_EQ(fx, f(fv(x)).val().val());
  EXPECT_FLOAT_EQ(fx, f(ffv(x)).val().val().val());
}

/**
 * Test that the specified function has the same value when applied to
 * type `T1` and `T2` to all of the autodiff types
 * (`var`, `fvar<double>`, `fvar<fvar<double>>`, `fvar<var>`,
 * `fvar<fvar<var>>`).
 *
 * @tparam F type of function to test
 * @tparam T1 type of first scalar argument
 * @tparam T2 type of second scalar argument
 * @param f function to test
 * @param x1 first argument to test
 * @param x1 second argument to test
 */
template <typename F, typename T1, typename T2>
void expect_value(const F& f, const T1& x1, const T2& x2) {
  using stan::math::fvar;
  using stan::math::var;
  typedef var v;
  typedef fvar<double> fd;
  typedef fvar<fvar<double>> ffd;
  typedef fvar<var> fv;
  typedef fvar<fvar<var>> ffv;
  double fx = f(x1, x2);

  // vv
  EXPECT_FLOAT_EQ(fx, f(v(x1), v(x2)).val());
  EXPECT_FLOAT_EQ(fx, f(fd(x1), fd(x2)).val());
  EXPECT_FLOAT_EQ(fx, f(ffd(x1), ffd(x2)).val().val());
  EXPECT_FLOAT_EQ(fx, f(fv(x1), fv(x2)).val().val());
  EXPECT_FLOAT_EQ(fx, f(ffv(x1), ffv(x2)).val().val().val());

  // vd
  EXPECT_FLOAT_EQ(fx, f(v(x1), x2).val());
  EXPECT_FLOAT_EQ(fx, f(fd(x1), x2).val());
  EXPECT_FLOAT_EQ(fx, f(ffd(x1), x2).val().val());
  EXPECT_FLOAT_EQ(fx, f(fv(x1), x2).val().val());
  EXPECT_FLOAT_EQ(fx, f(ffv(x1), x2).val().val().val());

  // dv
  EXPECT_FLOAT_EQ(fx, f(x1, v(x2)).val());
  EXPECT_FLOAT_EQ(fx, f(x1, fd(x2)).val());
  EXPECT_FLOAT_EQ(fx, f(x1, ffd(x2)).val().val());
  EXPECT_FLOAT_EQ(fx, f(x1, fv(x2)).val().val());
  EXPECT_FLOAT_EQ(fx, f(x1, ffv(x2)).val().val().val());
}

/**
 * Test that the specified polymorphic unary functor produces autodiff
 * results consistent with values determined by double or integer
 * inputs and 1st-, 2nd-, and 3rd-order derivatives consistent with
 * finite differences of double inputs at the specified tolerances.
 *
 * @tparam F type of functor to test
 * @tparam T type of argument
 * @param tols tolerances for test
 * @param f function to test
 * @param x argument to test
 */
template <typename F, typename T>
void expect_ad(const ad_tolerances& tols, const F& f, const T& x) {
  internal::expect_ad_v(tols, f, x);
}

/**
 * Test that the specified polymorphic unary functor produces autodiff
 * results consistent with values determined by double or integer
 * inputs and 1st-, 2nd-, and 3rd-order derivatives consistent with
 * finite differences of double inputs at default tolerances.
 *
 * @tparam F type of functor to test
 * @tparam T type of argument
 * @param f function to test
 * @param x argument to test
 */
template <typename F, typename T>
void expect_ad(const F& f, const T& x) {
  ad_tolerances tols;
  expect_ad(tols, f, x);
}

/**
 * Test that the specified binary function produces autodiff values
 * and 1st-, 2nd-, and 3rd-order derivatives consistent with primitive
 * int and double inputs and finite differences at the specified
 * tolerances.
 *
 * @tparam F type of binary polymorphic functor to test
 * @tparam T1 type of double- or int-based first argument
 * @tparam T2 type of double- or int-based second argument
 * @param tols tolerances for test
 * @param f functor to test
 * @param x1 first argument to test
 * @param x2 second argument to test
 */
template <typename F, typename T1, typename T2>
void expect_ad(const ad_tolerances& tols, const F& f, const T1& x1,
               const T2& x2) {
  internal::expect_ad_vv(tols, f, x1, x2);
}

/**
 * Test that the specified binary function produces autodiff values
 * and derivatives consistent with primitive int and double inputs and
 * finite differences at default tolerances.
 *
 * @tparam F type of binary polymorphic functor to test
 * @tparam T1 type of double- or int-based first argument
 * @tparam T2 type of double- or int-based second argument
 * @param f functor to test
 * @param x1 first argument to test
 * @param x2 second argument to test
 */
template <typename F, typename T1, typename T2>
void expect_ad(const F& f, const T1& x1, const T2& x2) {
  ad_tolerances tols;
  expect_ad(tols, f, x1, x2);
}

/**
 * Test that the specified ternary function produces autodiff values
 * and 1st-, 2nd-, and 3rd-order derivatives consistent with primitive
 * int and double inputs and finite differences at the specified
 * tolerances.
 *
 * @tparam F type of binary polymorphic functor to test
 * @tparam T1 type of double- or int-based first argument
 * @tparam T2 type of double- or int-based second argument
 * @tparam T3 type of double- or int-based third argument
 * @param tols tolerances for test
 * @param f functor to test
 * @param x1 first argument to test
 * @param x2 second argument to test
 * @param x3 third argument to test
 */
template <typename F, typename T1, typename T2, typename T3>
void expect_ad(const ad_tolerances& tols, const F& f, const T1& x1,
               const T2& x2, const T3& x3) {
  internal::expect_ad_vvv(tols, f, x1, x2, x3);
}

/**
 * Test that the specified ternary function produces autodiff values
 * and derivatives consistent with primitive int and double inputs and
 * finite differences at default tolerances.
 *
 * @tparam F type of binary polymorphic functor to test
 * @tparam T1 type of double- or int-based first argument
 * @tparam T2 type of double- or int-based second argument
 * @tparam T3 type of double- or int-based third argument
 * @param f functor to test
 * @param x1 first argument to test
 * @param x2 second argument to test
 * @param x3 third argument to test
 */
template <typename F, typename T1, typename T2, typename T3>
void expect_ad(const F& f, const T1& x1, const T2& x2, const T3& x3) {
  ad_tolerances tols;
  expect_ad(tols, f, x1, x2, x3);
}

<<<<<<< HEAD
=======
/**
 * Promote to Complex is used by the `expect_ad_vectorized` framework
 *  to specify at compile time whether a function should check
 *  for complex support. By default the value is `No`, meaning that
 *  the test does not promote the input to a complex double when it is running
 *  the test suite.
 */
enum class PromoteToComplex { No, Yes };

>>>>>>> ece13574
/**
 * Test that the specified vectorized polymorphic unary function
 * produces autodiff results consistent with values determined by
 * double and integer inputs and 1st-, 2nd-, and 3rd-order derivatives
 * consistent with finite differences of double inputs.
 *
 * @tparam PromoteToComplex whether the input should be promoted to a
 * complex<double> for the ad test suite to check whether complex is supported.
 *  This specialization is for when complex support is turned off.
 * @tparam F type of polymorphic, vectorized functor to test
 * @tparam T1 type of first argument (integer or double)
 * @param tols tolerances for test
 * @param f functor to test
 * @param x1 value to test
 */
<<<<<<< HEAD
template <typename F, typename T1>
void expect_ad_vectorized(const ad_tolerances& tols, const F& f, const T1& x1) {
  using Eigen::MatrixXd;
  using Eigen::RowVectorXd;
  using Eigen::VectorXd;
  using std::vector;
  typedef vector<double> vector_dbl;
  typedef vector<vector<double>> vector2_dbl;
  typedef vector<vector<vector<double>>> vector3_dbl;

  expect_ad(tols, f, x1);
  expect_ad(tols, f, static_cast<double>(x1));
  for (int i = 0; i < 4; ++i)
    expect_ad(tols, f, VectorXd::Constant(i, x1).eval());
  for (int i = 0; i < 4; ++i)
    expect_ad(tols, f, RowVectorXd::Constant(i, x1).eval());
  for (int i = 0; i < 4; ++i)
    expect_ad(tols, f, MatrixXd::Constant(i, i, x1).eval());
  for (size_t i = 0; i < 4; ++i)
    expect_ad(tols, f, vector_dbl(i, x1));
  for (size_t i = 0; i < 4; ++i)
    expect_ad(tols, f, vector<VectorXd>(i, VectorXd::Constant(i, x1).eval()));
  for (size_t i = 0; i < 4; ++i)
    expect_ad(tols, f,
              vector<RowVectorXd>(i, RowVectorXd::Constant(i, x1).eval()));
  for (size_t i = 0; i < 3; ++i)
    expect_ad(tols, f,
              vector<MatrixXd>(i, MatrixXd::Constant(i, i, x1).eval()));
  for (int i = 0; i < 3; ++i)
    expect_ad(tols, f, vector2_dbl(i, vector_dbl(i, x1)));
  for (int i = 0; i < 3; ++i)
    expect_ad(tols, f, vector3_dbl(i, vector2_dbl(i, vector_dbl(i, x1))));
}

=======
template <PromoteToComplex ComplexSupport = PromoteToComplex::No, typename F,
          typename T1,
          stan::require_t<stan::bool_constant<
              ComplexSupport == PromoteToComplex::No>>* = nullptr>
void expect_ad_vectorized(const ad_tolerances& tols, const F& f, const T1& x1) {
  using Scalar = std::conditional_t<std::is_integral<T1>::value, double, T1>;
  using matrix_t = Eigen::Matrix<Scalar, -1, -1>;
  using vector_t = Eigen::Matrix<Scalar, -1, 1>;
  using row_vector_t = Eigen::Matrix<Scalar, 1, -1>;
  using std::vector;
  typedef vector<Scalar> vector_dbl;
  typedef vector<vector<Scalar>> vector2_dbl;
  typedef vector<vector<vector<Scalar>>> vector3_dbl;

  expect_ad(tols, f, x1);
  expect_ad(tols, f, static_cast<Scalar>(x1));
  for (int i = 0; i < 2; ++i)
    expect_ad(tols, f, vector_t::Constant(i, x1).eval());
  for (int i = 0; i < 2; ++i)
    expect_ad(tols, f, row_vector_t::Constant(i, x1).eval());
  for (int i = 0; i < 2; ++i)
    expect_ad(tols, f, matrix_t::Constant(i, i, x1).eval());
  for (size_t i = 0; i < 2; ++i)
    expect_ad(tols, f, vector_dbl(i, x1));
  for (size_t i = 0; i < 2; ++i)
    expect_ad(tols, f, vector<vector_t>(i, vector_t::Constant(i, x1).eval()));
  for (size_t i = 0; i < 2; ++i)
    expect_ad(tols, f,
              vector<row_vector_t>(i, row_vector_t::Constant(i, x1).eval()));
  for (size_t i = 0; i < 2; ++i)
    expect_ad(tols, f,
              vector<matrix_t>(i, matrix_t::Constant(i, i, x1).eval()));
  for (int i = 0; i < 2; ++i)
    expect_ad(tols, f, vector2_dbl(i, vector_dbl(i, x1)));
  for (int i = 0; i < 2; ++i)
    expect_ad(tols, f, vector3_dbl(i, vector2_dbl(i, vector_dbl(i, x1))));
}

/**
 * Test that the specified vectorized polymorphic unary function
 * produces autodiff results consistent with values determined by
 * double and integer inputs and 1st-, 2nd-, and 3rd-order derivatives
 * consistent with finite differences of double inputs.
 *
 * @tparam PromoteToComplex whether the input should be promoted to a
 * complex<double> for the ad test suite to check whether complex is supported.
 *  This specialization is for when complex numbers are supported.
 * @tparam F type of polymorphic, vectorized functor to test
 * @tparam T1 type of first argument (integer or double)
 * @param tols tolerances for test
 * @param f functor to test
 * @param x1 value to test
 */
template <PromoteToComplex ComplexSupport, typename F, typename T1,
          stan::require_t<stan::bool_constant<
              ComplexSupport == PromoteToComplex::Yes>>* = nullptr>
void expect_ad_vectorized(const ad_tolerances& tols, const F& f, const T1& x1) {
  using Scalar = std::conditional_t<std::is_integral<T1>::value, double, T1>;
  using matrix_t = Eigen::Matrix<Scalar, -1, -1>;
  using vector_t = Eigen::Matrix<Scalar, -1, 1>;
  using row_vector_t = Eigen::Matrix<Scalar, 1, -1>;
  using complex_t = std::complex<double>;
  using complex_matrix_t = Eigen::Matrix<complex_t, -1, -1>;
  using complex_vector_t = Eigen::Matrix<complex_t, -1, 1>;
  using complex_row_vector_t = Eigen::Matrix<complex_t, 1, -1>;
  using std::vector;
  using vector_dbl = vector<Scalar>;
  using vector2_dbl = vector<vector<Scalar>>;
  using vector3_dbl = vector<vector<vector<Scalar>>>;
  using vector_complex = vector<complex_t>;
  using vector2_complex = vector<vector_complex>;
  using vector3_complex = vector<vector2_complex>;

  expect_ad(tols, f, x1);
  expect_ad(tols, f, static_cast<Scalar>(x1));
  expect_ad(tols, f, std::complex<double>(static_cast<Scalar>(x1)));
  for (int i = 0; i < 2; ++i) {
    expect_ad(tols, f, vector_t::Constant(i, x1).eval());
    expect_ad(tols, f, complex_vector_t::Constant(i, x1).eval());
  }
  for (int i = 0; i < 2; ++i) {
    expect_ad(tols, f, row_vector_t::Constant(i, x1).eval());
    expect_ad(tols, f, complex_row_vector_t::Constant(i, x1).eval());
  }
  for (int i = 0; i < 2; ++i) {
    expect_ad(tols, f, matrix_t::Constant(i, i, x1).eval());
    expect_ad(tols, f, complex_matrix_t::Constant(i, i, x1).eval());
  }
  for (size_t i = 0; i < 2; ++i) {
    expect_ad(tols, f, vector_dbl(i, x1));
    expect_ad(tols, f, vector_complex(i, x1));
  }
  for (size_t i = 0; i < 2; ++i) {
    expect_ad(tols, f, vector<vector_t>(i, vector_t::Constant(i, x1).eval()));
    expect_ad(
        tols, f,
        vector<complex_vector_t>(i, complex_vector_t::Constant(i, x1).eval()));
  }
  for (size_t i = 0; i < 2; ++i) {
    expect_ad(tols, f,
              vector<row_vector_t>(i, row_vector_t::Constant(i, x1).eval()));
    expect_ad(tols, f,
              vector<complex_row_vector_t>(
                  i, complex_row_vector_t::Constant(i, x1).eval()));
  }
  for (size_t i = 0; i < 2; ++i) {
    expect_ad(tols, f,
              vector<matrix_t>(i, matrix_t::Constant(i, i, x1).eval()));
    expect_ad(tols, f,
              vector<complex_matrix_t>(
                  i, complex_matrix_t::Constant(i, i, x1).eval()));
  }
  for (int i = 0; i < 2; ++i) {
    expect_ad(tols, f, vector2_dbl(i, vector_dbl(i, x1)));
    expect_ad(tols, f, vector2_complex(i, vector_complex(i, x1)));
  }
  for (int i = 0; i < 2; ++i) {
    expect_ad(tols, f, vector3_dbl(i, vector2_dbl(i, vector_dbl(i, x1))));
    expect_ad(tols, f,
              vector3_complex(i, vector2_complex(i, vector_complex(i, x1))));
  }
}

>>>>>>> ece13574
/**
 * Test that the specified function has value and 1st-, 2nd-, and
 * 3rd-order derivatives consistent with primitive values and finite
 * differences using default tolerances.
 *
 * @tparam PromoteToComplex whether the input should be promoted to a
 * complex<double> for the ad test suite to check whether complex is supported.
 * @tparam F type of function
 * @tparam T type of argument
 * @param f function to test
 * @param x argument to test
 */
<<<<<<< HEAD
template <typename F, typename T>
=======
template <PromoteToComplex ComplexSupport = PromoteToComplex::No, typename F,
          typename T>
>>>>>>> ece13574
void expect_ad_vectorized(const F& f, const T& x) {
  ad_tolerances tols;
  expect_ad_vectorized(tols, f, x);
}

/**
 * Implementation function for testing that binary functions with vector inputs
 * (both Eigen and std::vector types) return 1st-, 2nd-, and 3rd-order
 * derivatives consistent with finite differences of double inputs.
 *
 * @tparam F type of function
 * @tparam T1 type of first argument
 * @tparam T2 type of second argument
 * @param f function to test
 * @param x argument to test
 * @param y argument to test
 */
template <typename F, typename T1, typename T2,
          require_all_not_st_integral<T1, T2>* = nullptr>
void expect_ad_vectorized_binary_impl(const ad_tolerances& tols, const F& f,
                                      const T1& x, const T2& y) {
  std::vector<T1> nest_x{x, x};
  std::vector<T2> nest_y{y, y};
  std::vector<std::vector<T1>> nest_nest_x{nest_x, nest_x};
  std::vector<std::vector<T2>> nest_nest_y{nest_y, nest_y};
  expect_ad(tols, f, x, y);            // mat, mat
  expect_ad(tols, f, x, y[0]);         // mat, scal
  expect_ad(tols, f, x[0], y);         // scal, mat
  expect_ad(tols, f, nest_x, nest_y);  // nest<mat>, nest<mat>
  expect_ad(tols, f, nest_x, y[0]);    // nest<mat>, scal
  expect_ad(tols, f, x[0], nest_y);    // scal, nest<mat>
  expect_ad(tols, f, nest_nest_x,
            nest_nest_y);                 // nest<nest<mat>>, nest<nest<mat>>
  expect_ad(tols, f, nest_nest_x, y[0]);  // nest<nest<mat>, scal
  expect_ad(tols, f, x[0], nest_nest_y);  // scal, nest<nest<mat>>
}

/**
 * Implementation function for testing that binary functions with vector inputs
 * (both Eigen and std::vector types) return 1st-, 2nd-, and 3rd-order
 * derivatives consistent with finite differences of double inputs.
 *
 * This is a specialisation for use when the first input is an integer type
 *
 * @tparam F type of function
 * @tparam T1 type of first argument
 * @tparam T2 type of second argument
 * @param f function to test
 * @param x argument to test
 * @param y argument to test
 */
template <typename F, typename T1, typename T2,
          require_st_integral<T1>* = nullptr>
void expect_ad_vectorized_binary_impl(const ad_tolerances& tols, const F& f,
                                      const T1& x, const T2& y) {
  auto f_bind
      = [&](const auto& x) { return [=](const auto& y) { return f(x, y); }; };
  std::vector<T1> nest_x{x, x};
  std::vector<T2> nest_y{y, y};
  std::vector<std::vector<T1>> nest_nest_x{nest_x, nest_x};
  std::vector<std::vector<T2>> nest_nest_y{nest_y, nest_y};
  expect_ad(tols, f_bind(x), y);
  expect_ad(tols, f_bind(nest_x), nest_y);
  expect_ad(tols, f_bind(nest_nest_x), nest_nest_y);
}

/**
 * Implementation function for testing that binary functions with vector inputs
 * (both Eigen and std::vector types) return 1st-, 2nd-, and 3rd-order
 * derivatives consistent with finite differences of double inputs.
 *
 * This is a specialisation for use when the second input is an integer type
 *
 * @tparam F type of function
 * @tparam T1 type of first argument
 * @tparam T2 type of second argument
 * @param f function to test
 * @param x argument to test
 * @param y argument to test
 */
template <typename F, typename T1, typename T2,
          require_st_integral<T2>* = nullptr>
void expect_ad_vectorized_binary_impl(const ad_tolerances& tols, const F& f,
                                      const T1& x, const T2& y) {
  auto f_bind
      = [&](const auto& y) { return [=](const auto& x) { return f(x, y); }; };
  std::vector<T1> nest_x{x, x};
  std::vector<T2> nest_y{y, y};
  std::vector<std::vector<T1>> nest_nest_x{nest_x, nest_x};
  std::vector<std::vector<T2>> nest_nest_y{nest_y, nest_y};
  expect_ad(tols, f_bind(y), x);
  expect_ad(tols, f_bind(nest_y), nest_x);
  expect_ad(tols, f_bind(nest_nest_y), nest_nest_x);
}

/**
 * Test that the specified vectorized polymorphic binary function
 * produces autodiff results consistent with values determined by
 * double and integer inputs and 1st-, 2nd-, and 3rd-order derivatives
 * consistent with finite differences of double inputs.
 *
 * @tparam F type of polymorphic, vectorized functor to test
 * @tparam T1 type of first argument
 * @tparam T1 type of second argument
 * @param tols tolerances for test
 * @param f functor to test
 * @param x value to test
 * @param y value to test
 */
template <typename F, typename T1, typename T2,
          require_all_eigen_col_vector_t<T1, T2>* = nullptr>
void expect_ad_vectorized_binary(const ad_tolerances& tols, const F& f,
                                 const T1& x, const T2& y) {
  expect_ad_vectorized_binary_impl(tols, f, x, y);
  expect_ad_vectorized_binary_impl(tols, f, math::to_array_1d(x),
                                   math::to_array_1d(y));
}

/**
 * Test that the specified vectorized polymorphic binary function
 * produces autodiff results consistent with values determined by
 * double and integer inputs and 1st-, 2nd-, and 3rd-order derivatives
 * consistent with finite differences of double inputs.
 *
 * @tparam F type of polymorphic, vectorized functor to test
 * @tparam T1 type of first argument
 * @tparam T1 type of second argument
 * @param tols tolerances for test
 * @param f functor to test
 * @param x value to test
 * @param y value to test
 */
template <typename F, typename T1, typename T2,
          require_any_std_vector_t<T1, T2>* = nullptr>
void expect_ad_vectorized_binary(const ad_tolerances& tols, const F& f,
                                 const T1& x, const T2& y) {
  expect_ad_vectorized_binary_impl(tols, f, x, y);
}

/**
 * Test that the specified binary function has value and 1st-, 2nd-, and
 * 3rd-order derivatives consistent with primitive values and finite
 * differences using default tolerances.
 *
 * @tparam F type of function
 * @tparam T1 type of first argument
 * @tparam T2 type of second argument
 * @param f function to test
 * @param x argument to test
 * @param y argument to test
 */
template <typename F, typename T1, typename T2>
void expect_ad_vectorized_binary(const F& f, const T1& x, const T2& y) {
  ad_tolerances tols;
  expect_ad_vectorized_binary(tols, f, x, y);
}

/**
 * Test that the specified polymorphic unary function produces the
 * same results, exceptions, and has 1st-, 2nd-, and 3rd-order
 * derivatives consistent with finite differences as returned by the
 * primitive version of the function, when applied to the common
 * arguments.
 *
 * @tparam F type of polymorphic unary functor
 * @param f unary functor to test
 */
template <typename F>
void expect_common_unary(const F& f) {
  auto args = internal::common_args();
  for (double x1 : args)
    expect_ad(f, x1);
  auto int_args = internal::common_int_args();
  for (int x1 : int_args)
    expect_ad(f, x1);
}

/**
 * Test that the specified polymorphic unary function produces the
 * same results, exceptions, and has 1st-, 2nd-, and 3rd-order
 * derivatives consistent with finite differences as returned by the
 * primitive version of the function, when applied to all
 * common integer and double arguments excluding zero.
 *
 * @tparam F type of polymorphic binary functor
 * @param f functor to test
 */
template <typename F>
void expect_common_nonzero_unary(const F& f) {
  auto args = internal::common_nonzero_args();
  for (double x1 : args)
    expect_ad(f, x1);

  auto int_args = internal::common_nonzero_int_args();
  for (int x : int_args)
    expect_ad(f, x);
}

/**
 * Test that the specified polymorphic binary function produces the
 * same results, exceptions, and has 1st-, 2nd-, and 3rd-order
 * derivatives consistent with finite differences as returned by the
 * primitive version of the function, when applied to all pairs of
 * common integer and double argument combinations excluding zero.
 *
 * If the `disable_lhs_int` flag is set to `true` (it defaults to
 * `false`), then integers will not be considered as first arguments.
 * This is useful for testing assignment operators like `+=` and
 * division operators like `/` where integer and real arguments
 * produce different values.
 *
 * @tparam F type of polymorphic binary functor
 * @param f functor to test
 * @param disable_lhs_int if integer values should only be tested
 * for second argments
 */
template <typename F>
void expect_common_nonzero_binary(const F& f, bool disable_lhs_int = false) {
  auto args = internal::common_nonzero_args();
  auto int_args = internal::common_nonzero_int_args();
  for (double x1 : args)
    for (double x2 : args) {
      expect_ad(f, x1, x2);
    }
  for (double x1 : args)
    for (int x2 : int_args) {
      expect_ad(f, x1, x2);
    }

  if (disable_lhs_int)
    return;

  for (int x1 : int_args)
    for (double x2 : args) {
      expect_ad(f, x1, x2);
    }
  for (int x1 : int_args)
    for (int x2 : int_args) {
      expect_ad(f, x1, x2);
    }
}

/**
 * Test that the specified polymorphic binary function produces the
 * same results, exceptions, and has 1st-, 2nd-, and 3rd-order
 * derivatives consistent with finite differences as returned by the
 * primitive version of the function, when applied to all pairs of
 * common integer and double argument combinations.
 *
 * If the `disable_lhs_int` flag is set to `true` (it defaults to
 * `false`), then integers will not be considered as first arguments.
 * This is useful for testing assignment operators like `+=` and
 * division operators like `/` where integer and real arguments
 * produce different values.
 *
 * @tparam F type of polymorphic binary functor
 * @param f functor to test
 * @param disable_lhs_int if integer values should only be tested
 * for second argments
 */
template <typename F>
void expect_common_binary(const F& f, bool disable_lhs_int = false) {
  auto args = internal::common_args();
  auto int_args = internal::common_int_args();
  for (double x1 : args)
    for (double x2 : args) {
      expect_ad(f, x1, x2);
    }
  for (double x1 : args)
    for (int x2 : int_args) {
      expect_ad(f, x1, x2);
    }
  if (disable_lhs_int)
    return;
  for (int x1 : int_args)
    for (double x2 : args) {
      expect_ad(f, x1, x2);
    }
  for (int x1 : int_args)
    for (int x2 : int_args) {
      expect_ad(f, x1, x2);
    }
}

<<<<<<< HEAD
=======
std::vector<double> common_complex_parts_re() {
  return {-4, -2.5, -1.5, -0.3, -0.1, 0.1, 1.3, 2.1, 3.9};
}

std::vector<double> common_complex_parts_im() {
  return {-4, -2.5, -1.5, -0.3, -0.0, 0.0, 1.3, 2.1, 3.9};
}

std::vector<std::complex<double>> common_complex() {
  std::vector<std::complex<double>> zs;
  auto complex_re = common_complex_parts_re();
  auto complex_im = common_complex_parts_im();
  for (int i = 0; i < complex_re.size(); ++i) {
    zs.emplace_back(complex_re[i], complex_im[i]);
  }
  return zs;
}

template <typename F>
void expect_complex_common(const F& f) {
  auto zs = common_complex();
  for (auto z : zs) {
    expect_ad(f, z);
  }
}

template <typename F>
void expect_complex_common_binary(const F& f) {
  auto xs = common_complex_parts_re();
  auto zs = common_complex();
  // complex, complex
  for (auto z1 : zs) {
    for (auto z2 : zs) {
      expect_ad(f, z1, z2);
    }
  }
  // complex, real
  for (auto z1 : zs) {
    for (auto x2 : xs) {
      expect_ad(f, z1, x2);
    }
  }
  // real, complex
  for (auto x1 : xs) {
    for (auto z2 : zs) {
      expect_ad(f, x1, z2);
    }
  }
}

template <typename T, typename F>
void expect_complex_compare(const F& f, const std::complex<double>& z1,
                            const std::complex<double>& z2) {
  using c_t = std::complex<T>;
  c_t cz1{z1};
  c_t cz2{z2};
  T z1r{z1.real()};
  T z2r{z2.real()};

  EXPECT_EQ(f(z1, z2), f(cz1, cz2));
  EXPECT_EQ(f(z1, z2), f(cz1, z2));
  EXPECT_EQ(f(z1, z2), f(z1, cz2));

  EXPECT_EQ(f(z1.real(), z2), f(z1r, cz2));
  EXPECT_EQ(f(z1.real(), z2), f(z1r, z2));

  EXPECT_EQ(f(z1, z2.real()), f(cz1, z2r));
  EXPECT_EQ(f(z1, z2.real()), f(z1, z2r));
}

template <typename F>
void expect_complex_comparison(const F& f, const std::complex<double>& z1,
                               const std::complex<double>& z2) {
  using stan::math::fvar;
  using stan::math::var;
  using std::complex;
  expect_complex_compare<double>(f, z1, z2);
  expect_complex_compare<var>(f, z1, z2);
  expect_complex_compare<fvar<double>>(f, z1, z2);
  expect_complex_compare<fvar<fvar<double>>>(f, z1, z2);
  expect_complex_compare<fvar<var>>(f, z1, z2);
  expect_complex_compare<fvar<fvar<var>>>(f, z1, z2);
}

/**
 * Test the specified comparison operation provides results matching
 * those for the double version for all the common complex numbers.
 *
 * @tparam F type of function to test
 * @param f function to test
 */
template <typename F>
void expect_complex_common_comparison(const F& f) {
  for (auto z1 : common_complex()) {
    for (auto z2 : common_complex()) {
      expect_complex_comparison(f, z1, z2);
    }
  }
}

>>>>>>> ece13574
/**
 * Test that the specified vectorized unary function produces the same
 * results and exceptions, and has 1st-, 2nd-, and 3rd-order
 * derivatives consistent with finite differences as returned by the
 * primitive version of the function when applied to all common
 * arguments.  Uses default tolerances.
 *
 * <p>The function must be defined from scalars to scalars and from
 * containers to containers, always producing the same output type as
 * input type.  The value for containers must be the same as applying
 * the scalar function elementwise.
 *
 * @tparam PromoteToComplex whether the input should be promoted to a
 * complex<double> for the ad test suite to check whether complex is supported.
 *  This specialization is for whenever complex numbers are not supported.
 * @tparam F type of functor to test
 * @param f functor to test
 */
<<<<<<< HEAD
template <typename F>
=======
template <
    PromoteToComplex ComplexSupport = PromoteToComplex::No, typename F,
    require_t<bool_constant<ComplexSupport == PromoteToComplex::No>>* = nullptr>
>>>>>>> ece13574
void expect_common_unary_vectorized(const F& f) {
  ad_tolerances tols;
  auto args = internal::common_args();
  for (double x1 : args)
    stan::test::expect_ad_vectorized(tols, f, x1);
  auto int_args = internal::common_int_args();
  for (int x1 : args)
<<<<<<< HEAD
    stan::test::expect_ad_vectorized(tols, f, x1);
}

namespace internal {
/**
 * Base case no-op to test no arguments.
 *
 * @tparam F type of function
 * @param tols tolerances (ignored)
 * @param f function to test (ignored)
 */
template <typename F>
void expect_unary_vectorized_helper(const ad_tolerances& tols, const F& f) {}

/**
 * Test that the specified function produces values and derivatives
 * consistent with the primitive version with finite for the specified
 * value and values.
 *
 * @tparam F type of function
 * @tparam T type of first argument
 * @tparam Ts types of remaining arguments
 * @param tols tolerances for tests
 * @param f function to test
 * @param x first value to test
 * @param xs remaining values to test
 */
template <typename F, typename T, typename... Ts>
void expect_unary_vectorized_helper(const ad_tolerances& tols, const F& f, T x,
                                    Ts... xs) {
  stan::test::expect_ad_vectorized(tols, f, x);
  expect_unary_vectorized(tols, f, xs...);
}
}  // namespace internal
=======
    stan::test::expect_ad_vectorized<ComplexSupport>(tols, f, x1);
}

/**
 * Test that the specified vectorized unary function produces the same
 * results and exceptions, and has 1st-, 2nd-, and 3rd-order
 * derivatives consistent with finite differences as returned by the
 * primitive version of the function when applied to all common
 * arguments.  Uses default tolerances.
 *
 * <p>The function must be defined from scalars to scalars and from
 * containers to containers, always producing the same output type as
 * input type.  The value for containers must be the same as applying
 * the scalar function elementwise.
 *
 * @tparam PromoteToComplex whether the input should be promoted to a
 * complex<double> for the ad test suite to check whether complex is supported.
 *  This specialization is for when complex numbers are supported.
 * @tparam F type of functor to test
 * @param f functor to test
 */
template <PromoteToComplex ComplexSupport, typename F,
          require_t<bool_constant<ComplexSupport
                                  == PromoteToComplex::Yes>>* = nullptr>
void expect_common_unary_vectorized(const F& f) {
  ad_tolerances tols;
  auto args = internal::common_args();
  for (double x1 : args)
    stan::test::expect_ad_vectorized<ComplexSupport>(tols, f, x1);
  auto int_args = internal::common_int_args();
  for (int x1 : args)
    stan::test::expect_ad_vectorized<ComplexSupport>(tols, f, x1);
  for (auto x1 : common_complex())
    stan::test::expect_ad_vectorized<ComplexSupport>(tols, f, x1);
}

template <PromoteToComplex ComplexSupport = PromoteToComplex::No, typename F>
void expect_unary_vectorized(const ad_tolerances& tols, const F& f) {}
>>>>>>> ece13574

/**
 * Test that the specified vectorized unary function has value and
 * derivative behavior matching the primitive instantiation with finite
 * differences.  Tests both scalar and container behavior.  Integer
 * arguments will be preserved through to function calls.
 *
 * @tparam PromoteToComplex whether the input should be promoted to a
 * complex<double> for the ad test suite to check whether complex is supported.
 *  This specialization is for when complex numbers are supported.
 * @tparam F type of function
 * @tparam Ts types of arguments
 * @param tols test relative tolerances
 * @param f function to test
 * @param xs arguments to test
 */
<<<<<<< HEAD
template <typename F, typename... Ts>
void expect_unary_vectorized(const ad_tolerances& tols, const F& f, Ts... xs) {
  internal::expect_unary_vectorized_helper(tols, f, xs...);
=======
template <PromoteToComplex ComplexSupport = PromoteToComplex::No, typename F,
          typename T, typename... Ts>
void expect_unary_vectorized(const ad_tolerances& tols, const F& f, T x,
                             Ts... xs) {
  expect_ad_vectorized<ComplexSupport>(tols, f, x);
  expect_unary_vectorized<ComplexSupport>(tols, f, xs...);
>>>>>>> ece13574
}

/**
 * Test that the specified unary function produces derivatives and
 * values for the specified values that are consistent with primitive
 * values and finite differences.  Tests both scalars and containers.
 *
 * @tparam PromoteToComplex whether the input should be promoted to a
 * complex<double> for the ad test suite to check whether complex is supported.
 * @tparam F type of function to test
 * @tparam Ts type of remaining arguments to test
 * @param f function to test
 * @param xs arguments to test
 */
<<<<<<< HEAD
template <typename F, typename... Ts>
=======
template <PromoteToComplex ComplexSupport = PromoteToComplex::No, typename F,
          require_not_same_t<F, ad_tolerances>* = nullptr, typename... Ts>
>>>>>>> ece13574
void expect_unary_vectorized(const F& f, Ts... xs) {
  ad_tolerances tols;  // default tolerances
  expect_unary_vectorized(tols, f, xs...);
}

/**
 * Test that the specified vectorized unary function produces the same
 * results and exceptions, and has derivatives consistent with finite
 * differences as returned by the primitive version of the function
 * when applied to all common non-zero integer and double arguments.
 * This includes tests for standard vector and Eigen vector containers.
 *
 * @tparam PromoteToComplex whether the input should be promoted to a
 * complex<double> for the ad test suite to check whether complex is supported.
 *  This specialization is for when complex numbers are not supported.
 * @tparam F type of functor to test
 * @param f functor to test
 */
<<<<<<< HEAD
template <typename F>
void expect_common_nonzero_unary_vectorized(const F& f) {
  ad_tolerances tols;
  auto args = internal::common_nonzero_args();
  for (double x : args)
    stan::test::expect_unary_vectorized(tols, f, x);
  auto int_args = internal::common_nonzero_int_args();
  for (int x : int_args)
    stan::test::expect_unary_vectorized(tols, f, x);
=======
template <PromoteToComplex ComplexSupport = PromoteToComplex::No, typename F,
          stan::require_t<stan::bool_constant<
              ComplexSupport == PromoteToComplex::No>>* = nullptr>
void expect_common_nonzero_unary_vectorized(const F& f) {
  ad_tolerances tols;
  for (double x : internal::common_nonzero_args())
    stan::test::expect_unary_vectorized<ComplexSupport>(tols, f, x);
  for (auto x : internal::common_nonzero_int_args())
    stan::test::expect_unary_vectorized<ComplexSupport>(tols, f, x);
}

/**
 * Test that the specified vectorized unary function produces the same
 * results and exceptions, and has derivatives consistent with finite
 * differences as returned by the primitive version of the function
 * when applied to all common non-zero integer and double arguments.
 * This includes tests for standard vector and Eigen vector containers.
 *
 * @tparam PromoteToComplex whether the input should be promoted to a
 * complex<double> for the ad test suite to check whether complex is supported.
 *  This specialization is for when complex numbers are supported.
 * @tparam F type of functor to test
 * @param f functor to test
 */
template <PromoteToComplex ComplexSupport, typename F,
          stan::require_t<stan::bool_constant<
              ComplexSupport == PromoteToComplex::Yes>>* = nullptr>
void expect_common_nonzero_unary_vectorized(const F& f) {
  ad_tolerances tols;
  for (double x : internal::common_nonzero_args())
    stan::test::expect_unary_vectorized<ComplexSupport>(tols, f, x);
  for (int x : internal::common_nonzero_int_args())
    stan::test::expect_unary_vectorized<ComplexSupport>(tols, f, x);
  for (auto x1 : common_complex())
    stan::test::expect_ad_vectorized<ComplexSupport>(tols, f, x1);
>>>>>>> ece13574
}

/**
 * For all pairs of common arguments, test that primitive and all
 * autodiff types return the same value. Tests integer and double
 * arguments.
 *
 * @tparam F type of polymorphic binary functor
 * @param f functor to test
 */
template <typename F>
void expect_common_comparison(const F& f) {
  auto args = internal::common_args();
  auto int_args = internal::common_int_args();
  for (double x1 : args)
    for (double x2 : args)
      internal::expect_comparison(f, x1, x2);
  for (int x1 : int_args)
    for (double x2 : args)
      internal::expect_comparison(f, x1, x2);
  for (double x1 : args)
    for (int x2 : int_args)
      internal::expect_comparison(f, x1, x2);
  for (int x1 : int_args)
    for (int x2 : int_args)
      internal::expect_comparison(f, x1, x2);
}

/**
 * Test that the two specified functions either both throw or have the
 * same return value for the specified argument.  If the argument is
 * an integer, it will be passed through to the functions as such.
 *
 * @tparam F1 type of first function
 * @tparam F2 type of second function
 * @tparam T type of argument
 * @param f1 first function to test
 * @param f2 second function to test
 * @param x argument to test
 */
template <typename F1, typename F2, typename T>
void expect_match_prim(const F1& f1, const F2& f2, const T& x) {
  try {
    auto y1 = f1(x);
    try {
      auto y2 = f2(x);
      // neither throw, so expect values to be the same
      expect_near_rel("expect_match_prim", y1, y2);
      SUCCEED() << "expect_match_prim: f1 and f2 return same values";
    } catch (...) {
      FAIL() << "expect_match_prim: f2 throws but f1 does not";
    }
  } catch (...) {
    try {
      f2(x);
      FAIL() << "expect_match_prim: f1 throws but f2 does not";
    } catch (...) {
      SUCCEED() << "expect_match_prim: f1 and f2 both throw";
      return;
    }
  }
}

/**
 * Test that the specified pair of functions either both throw or
 * return the same value for common integer and double inputs
 * including NaN and infinities.  Tests integer and double arguments.
 *
 * @tparam F1 type of first function
 * @tparam F2 type of second function
 * @param f1 first function to test
 * @param f2 second function to test
 */
template <typename F1, typename F2>
void expect_common_prim(const F1& f1, const F2& f2) {
  for (double x : internal::common_args())
    expect_match_prim(f1, f2, x);
  for (int x : internal::common_int_args())
    expect_match_prim(f1, f2, x);
}

/**
 * Return sequence of covariance matrices ranging in dimension from
 * the specified minimum to maximum, with specified autocorrelation.
 * The entries `Sigma[i, j]` in the result are `pow(rho, fabs(i -
 * j))`.
 *
 * @param N_min minimum covariance matrix dimension
 * @param N_max maximum covariance matrix dimension
 * @param rho correlation (between -1 and 1)
 * @return sequence of covariance matrices between specified sizes
 * with specified autocorrelation
 */
std::vector<Eigen::MatrixXd> ar_test_cov_matrices(int N_min, int N_max,
                                                  double rho) {
  std::vector<Eigen::MatrixXd> ys;
  for (int n = N_min; n <= N_max; ++n) {
    Eigen::MatrixXd y(n, n);
    for (int i = 0; i < n; ++i) {
      y(i, i) = 1;
      for (int j = 0; j < i; ++j) {
        y(i, j) = std::pow(rho, std::fabs(i - j));
        y(j, i) = y(i, j);
      }
    }
    ys.push_back(y);
  }
  return ys;
}

/**
 * Return Eigen vector with elements given by the specified standard
 * vector.
 *
 * @param x standard vector input
 * @return copy as Eigen vector
 */
Eigen::VectorXd to_vector(const std::vector<double>& x) {
  Eigen::VectorXd y(x.size());
  for (size_t i = 0; i < x.size(); ++i)
    y(i) = x[i];
  return y;
}

/**
 * Copy the specified Eigen matrix, vector, or row vector to a
 * vector.
 *
 * @tparam R row specification for matrix
 * @tparam C column specification for matrix
 * @param x matrix
 * @return copy as vector
 */
template <int R, int C>
Eigen::VectorXd to_vector(const Eigen::Matrix<double, R, C>& x) {
  Eigen::VectorXd y(x.size());
  for (int i = 0; i < x.size(); ++i)
    y(i) = x(i);
  return y;
}

/**
 * Return Eigen row vector with elements given by the specified
 * standard vector.
 *
 * @param x standard vector input
 * @return copy as Eigen row vector
 */
Eigen::RowVectorXd to_row_vector(const std::vector<double>& x) {
  Eigen::RowVectorXd y(x.size());
  for (size_t i = 0; i < x.size(); ++i)
    y(i) = x[i];
  return y;
}

/**
 * Copy the specified Eigen matrix, vector, or row vector to a
 * row vector.
 *
 * @tparam R row specification for matrix
 * @tparam C column specification for matrix
 * @param x matrix
 * @return copy as row vector
 */
template <int R, int C>
Eigen::VectorXd to_row_vector(const Eigen::Matrix<double, R, C>& x) {
  Eigen::RowVectorXd y(x.size());
  for (int i = 0; i < x.size(); ++i)
    y(i) = x(i);
  return y;
}

std::vector<double> common_complex_parts() {
  return {-4, -2.5, -1.5, -0.3, -0.0, 0.0, 1.3, 2.1, 3.9};
}

std::vector<std::complex<double>> common_complex() {
  std::vector<std::complex<double>> zs;
  for (double re : common_complex_parts())
    for (double im : common_complex_parts())
      zs.emplace_back(re, im);
  return zs;
}

template <typename F>
void expect_complex_common(const F& f) {
  auto zs = common_complex();
  for (auto z : zs) {
    expect_ad(f, z);
  }
}

template <typename F>
void expect_complex_common_binary(const F& f) {
  auto xs = common_complex_parts();
  auto zs = common_complex();
  // complex, complex
  for (auto z1 : zs) {
    for (auto z2 : zs) {
      expect_ad(f, z1, z2);
    }
  }
  // complex, real
  for (auto z1 : zs) {
    for (auto x2 : xs) {
      expect_ad(f, z1, x2);
    }
  }
  // real, complex
  for (auto x1 : xs) {
    for (auto z2 : zs) {
      expect_ad(f, x1, z2);
    }
  }
}

template <typename T, typename F>
void expect_complex_compare(const F& f, const std::complex<double>& z1,
                            const std::complex<double>& z2) {
  using c_t = std::complex<T>;
  c_t cz1{z1};
  c_t cz2{z2};
  T z1r{z1.real()};
  T z2r{z2.real()};

  EXPECT_EQ(f(z1, z2), f(cz1, cz2));
  EXPECT_EQ(f(z1, z2), f(cz1, z2));
  EXPECT_EQ(f(z1, z2), f(z1, cz2));

  EXPECT_EQ(f(z1.real(), z2), f(z1r, cz2));
  EXPECT_EQ(f(z1.real(), z2), f(z1r, z2));

  EXPECT_EQ(f(z1, z2.real()), f(cz1, z2r));
  EXPECT_EQ(f(z1, z2.real()), f(z1, z2r));
}

template <typename F>
void expect_complex_comparison(const F& f, const std::complex<double>& z1,
                               const std::complex<double>& z2) {
  using stan::math::fvar;
  using stan::math::var;
  using std::complex;
  expect_complex_compare<double>(f, z1, z2);              // PASS
  expect_complex_compare<var>(f, z1, z2);                 // FAIL
  expect_complex_compare<fvar<double>>(f, z1, z2);        // PASS
  expect_complex_compare<fvar<fvar<double>>>(f, z1, z2);  // PASS
  expect_complex_compare<fvar<var>>(f, z1, z2);           // PASS
  expect_complex_compare<fvar<fvar<var>>>(f, z1, z2);     // PASS
}

/**
 * Test the specified comparison operation provides results matching
 * those for the double version for all the common complex numbers.
 *
 * @tparam F type of function to test
 * @param f function to test
 */
template <typename F>
void expect_complex_common_comparison(const F& f) {
  for (auto z1 : common_complex()) {
    for (auto z2 : common_complex()) {
      expect_complex_comparison(f, z1, z2);
    }
  }
}

/**
 * Return square test matrices (not symmetric) of dimensionality
 * within the specified range (inclusive).
 *
 * @param min minimum matrix dimensionality to include
 * @param max maximum matrix dimensionality to include
 * @return square matrices within given dimensionality range (inclusive)
 */
std::vector<Eigen::MatrixXd> square_test_matrices(int low, int high) {
  std::vector<Eigen::MatrixXd> xs;
  Eigen::MatrixXd a00(0, 0);
  if (0 >= low && 0 <= high)
    xs.push_back(a00);

  Eigen::MatrixXd a11(1, 1);
  a11 << -1.3;
  if (1 >= low && 1 <= high)
    xs.push_back(a11);

  Eigen::MatrixXd a22(2, 2);
  a22 << 1, 2, 3, 0.7;
  if (2 >= low && 2 <= high)
    xs.push_back(a22);

  Eigen::MatrixXd a33(3, 3);
  a33 << 3, -5, 7, -7.2, 9.1, -6.3, 7, 12, -3;
  if (3 >= low && 3 <= high)
    xs.push_back(a33);

  return xs;
}

}  // namespace test
}  // namespace stan
#endif<|MERGE_RESOLUTION|>--- conflicted
+++ resolved
@@ -1224,8 +1224,6 @@
   expect_ad(tols, f, x1, x2, x3);
 }
 
-<<<<<<< HEAD
-=======
 /**
  * Promote to Complex is used by the `expect_ad_vectorized` framework
  *  to specify at compile time whether a function should check
@@ -1235,7 +1233,6 @@
  */
 enum class PromoteToComplex { No, Yes };
 
->>>>>>> ece13574
 /**
  * Test that the specified vectorized polymorphic unary function
  * produces autodiff results consistent with values determined by
@@ -1251,42 +1248,6 @@
  * @param f functor to test
  * @param x1 value to test
  */
-<<<<<<< HEAD
-template <typename F, typename T1>
-void expect_ad_vectorized(const ad_tolerances& tols, const F& f, const T1& x1) {
-  using Eigen::MatrixXd;
-  using Eigen::RowVectorXd;
-  using Eigen::VectorXd;
-  using std::vector;
-  typedef vector<double> vector_dbl;
-  typedef vector<vector<double>> vector2_dbl;
-  typedef vector<vector<vector<double>>> vector3_dbl;
-
-  expect_ad(tols, f, x1);
-  expect_ad(tols, f, static_cast<double>(x1));
-  for (int i = 0; i < 4; ++i)
-    expect_ad(tols, f, VectorXd::Constant(i, x1).eval());
-  for (int i = 0; i < 4; ++i)
-    expect_ad(tols, f, RowVectorXd::Constant(i, x1).eval());
-  for (int i = 0; i < 4; ++i)
-    expect_ad(tols, f, MatrixXd::Constant(i, i, x1).eval());
-  for (size_t i = 0; i < 4; ++i)
-    expect_ad(tols, f, vector_dbl(i, x1));
-  for (size_t i = 0; i < 4; ++i)
-    expect_ad(tols, f, vector<VectorXd>(i, VectorXd::Constant(i, x1).eval()));
-  for (size_t i = 0; i < 4; ++i)
-    expect_ad(tols, f,
-              vector<RowVectorXd>(i, RowVectorXd::Constant(i, x1).eval()));
-  for (size_t i = 0; i < 3; ++i)
-    expect_ad(tols, f,
-              vector<MatrixXd>(i, MatrixXd::Constant(i, i, x1).eval()));
-  for (int i = 0; i < 3; ++i)
-    expect_ad(tols, f, vector2_dbl(i, vector_dbl(i, x1)));
-  for (int i = 0; i < 3; ++i)
-    expect_ad(tols, f, vector3_dbl(i, vector2_dbl(i, vector_dbl(i, x1))));
-}
-
-=======
 template <PromoteToComplex ComplexSupport = PromoteToComplex::No, typename F,
           typename T1,
           stan::require_t<stan::bool_constant<
@@ -1410,7 +1371,6 @@
   }
 }
 
->>>>>>> ece13574
 /**
  * Test that the specified function has value and 1st-, 2nd-, and
  * 3rd-order derivatives consistent with primitive values and finite
@@ -1423,12 +1383,8 @@
  * @param f function to test
  * @param x argument to test
  */
-<<<<<<< HEAD
-template <typename F, typename T>
-=======
 template <PromoteToComplex ComplexSupport = PromoteToComplex::No, typename F,
           typename T>
->>>>>>> ece13574
 void expect_ad_vectorized(const F& f, const T& x) {
   ad_tolerances tols;
   expect_ad_vectorized(tols, f, x);
@@ -1713,8 +1669,6 @@
     }
 }
 
-<<<<<<< HEAD
-=======
 std::vector<double> common_complex_parts_re() {
   return {-4, -2.5, -1.5, -0.3, -0.1, 0.1, 1.3, 2.1, 3.9};
 }
@@ -1815,7 +1769,6 @@
   }
 }
 
->>>>>>> ece13574
 /**
  * Test that the specified vectorized unary function produces the same
  * results and exceptions, and has 1st-, 2nd-, and 3rd-order
@@ -1834,13 +1787,9 @@
  * @tparam F type of functor to test
  * @param f functor to test
  */
-<<<<<<< HEAD
-template <typename F>
-=======
 template <
     PromoteToComplex ComplexSupport = PromoteToComplex::No, typename F,
     require_t<bool_constant<ComplexSupport == PromoteToComplex::No>>* = nullptr>
->>>>>>> ece13574
 void expect_common_unary_vectorized(const F& f) {
   ad_tolerances tols;
   auto args = internal::common_args();
@@ -1848,42 +1797,6 @@
     stan::test::expect_ad_vectorized(tols, f, x1);
   auto int_args = internal::common_int_args();
   for (int x1 : args)
-<<<<<<< HEAD
-    stan::test::expect_ad_vectorized(tols, f, x1);
-}
-
-namespace internal {
-/**
- * Base case no-op to test no arguments.
- *
- * @tparam F type of function
- * @param tols tolerances (ignored)
- * @param f function to test (ignored)
- */
-template <typename F>
-void expect_unary_vectorized_helper(const ad_tolerances& tols, const F& f) {}
-
-/**
- * Test that the specified function produces values and derivatives
- * consistent with the primitive version with finite for the specified
- * value and values.
- *
- * @tparam F type of function
- * @tparam T type of first argument
- * @tparam Ts types of remaining arguments
- * @param tols tolerances for tests
- * @param f function to test
- * @param x first value to test
- * @param xs remaining values to test
- */
-template <typename F, typename T, typename... Ts>
-void expect_unary_vectorized_helper(const ad_tolerances& tols, const F& f, T x,
-                                    Ts... xs) {
-  stan::test::expect_ad_vectorized(tols, f, x);
-  expect_unary_vectorized(tols, f, xs...);
-}
-}  // namespace internal
-=======
     stan::test::expect_ad_vectorized<ComplexSupport>(tols, f, x1);
 }
 
@@ -1922,7 +1835,6 @@
 
 template <PromoteToComplex ComplexSupport = PromoteToComplex::No, typename F>
 void expect_unary_vectorized(const ad_tolerances& tols, const F& f) {}
->>>>>>> ece13574
 
 /**
  * Test that the specified vectorized unary function has value and
@@ -1939,18 +1851,12 @@
  * @param f function to test
  * @param xs arguments to test
  */
-<<<<<<< HEAD
-template <typename F, typename... Ts>
-void expect_unary_vectorized(const ad_tolerances& tols, const F& f, Ts... xs) {
-  internal::expect_unary_vectorized_helper(tols, f, xs...);
-=======
 template <PromoteToComplex ComplexSupport = PromoteToComplex::No, typename F,
           typename T, typename... Ts>
 void expect_unary_vectorized(const ad_tolerances& tols, const F& f, T x,
                              Ts... xs) {
   expect_ad_vectorized<ComplexSupport>(tols, f, x);
   expect_unary_vectorized<ComplexSupport>(tols, f, xs...);
->>>>>>> ece13574
 }
 
 /**
@@ -1965,12 +1871,8 @@
  * @param f function to test
  * @param xs arguments to test
  */
-<<<<<<< HEAD
-template <typename F, typename... Ts>
-=======
 template <PromoteToComplex ComplexSupport = PromoteToComplex::No, typename F,
           require_not_same_t<F, ad_tolerances>* = nullptr, typename... Ts>
->>>>>>> ece13574
 void expect_unary_vectorized(const F& f, Ts... xs) {
   ad_tolerances tols;  // default tolerances
   expect_unary_vectorized(tols, f, xs...);
@@ -1989,17 +1891,6 @@
  * @tparam F type of functor to test
  * @param f functor to test
  */
-<<<<<<< HEAD
-template <typename F>
-void expect_common_nonzero_unary_vectorized(const F& f) {
-  ad_tolerances tols;
-  auto args = internal::common_nonzero_args();
-  for (double x : args)
-    stan::test::expect_unary_vectorized(tols, f, x);
-  auto int_args = internal::common_nonzero_int_args();
-  for (int x : int_args)
-    stan::test::expect_unary_vectorized(tols, f, x);
-=======
 template <PromoteToComplex ComplexSupport = PromoteToComplex::No, typename F,
           stan::require_t<stan::bool_constant<
               ComplexSupport == PromoteToComplex::No>>* = nullptr>
@@ -2035,7 +1926,6 @@
     stan::test::expect_unary_vectorized<ComplexSupport>(tols, f, x);
   for (auto x1 : common_complex())
     stan::test::expect_ad_vectorized<ComplexSupport>(tols, f, x1);
->>>>>>> ece13574
 }
 
 /**
