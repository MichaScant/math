--- conflicted
+++ resolved
@@ -17,49 +17,36 @@
   EXPECT_FLOAT_EQ(log(3.0) * pow(3.0, 4.0), g[1]);
 }
 
-<<<<<<< HEAD
 TEST(AgradRev, pow_var_double) {
-  AVAR a(3.0);
+  AVAR a(4.0);
   double b = 4.0;
   AVAR f = pow(a, b);
-  EXPECT_FLOAT_EQ(81.0, f.val());
+  EXPECT_FLOAT_EQ(256.0, f.val());
 
   AVEC x = createAVEC(a);
   VEC g;
   f.grad(x, g);
-  EXPECT_FLOAT_EQ(4.0 * pow(3.0, 4.0-1.0), g[0]);
-=======
-TEST(AgradRev,pow_var_double) {
-  AVAR a(4.0);
-  double b = 4.0;
-  AVAR f = pow(a,b);
-  EXPECT_FLOAT_EQ(256.0,f.val());
-
-  AVEC x = createAVEC(a);
-  VEC g;
-  f.grad(x,g);
-  EXPECT_FLOAT_EQ(4.0 * pow(4.0,4.0-1.0), g[0]);
+  EXPECT_FLOAT_EQ(4.0 * pow(4.0, 4.0-1.0), g[0]);
 
   b = 2.0;
-  f = pow(a,b);
-  EXPECT_FLOAT_EQ(16.0,f.val());
+  f = pow(a, b);
+  EXPECT_FLOAT_EQ(16.0, f.val());
 
   b = 0.5;
-  f = pow(a,b);
-  EXPECT_FLOAT_EQ(2.0,f.val());
+  f = pow(a, b);
+  EXPECT_FLOAT_EQ(2.0, f.val());
 
   b = 1.0;
-  f = pow(a,b);
-  EXPECT_FLOAT_EQ(a.val(),f.val());
+  f = pow(a, b);
+  EXPECT_FLOAT_EQ(a.val(), f.val());
 
   b = -0.5;
-  f = pow(a,b);
-  EXPECT_FLOAT_EQ(0.5,f.val());
+  f = pow(a, b);
+  EXPECT_FLOAT_EQ(0.5, f.val());
 
   b = -2.0;
-  f = pow(a,b);
-  EXPECT_FLOAT_EQ(1/16.0,f.val());
->>>>>>> 62a8c511
+  f = pow(a, b);
+  EXPECT_FLOAT_EQ(1/16.0, f.val());
 }
 
 
