#include <gtest/gtest.h>

#include <cstddef>
#include <stdexcept>
#include <complex>

#include <stan/agrad/matrix.hpp>

using stan::agrad::var;

using stan::math::matrix_d;
using stan::agrad::matrix_v;
using stan::math::vector_d;
using stan::agrad::vector_v;
using stan::math::row_vector_d;
using stan::agrad::row_vector_v;

typedef stan::agrad::var AVAR;
typedef std::vector<AVAR> AVEC;
typedef std::vector<double> VEC;


AVEC createAVEC(AVAR x) {
  AVEC v;
  v.push_back(x);
  return v;
}
AVEC createAVEC(AVAR x1, AVAR x2) {
  AVEC v = createAVEC(x1);
  v.push_back(x2);
  return v;
}
AVEC createAVEC(AVAR x1, AVAR x2, AVAR x3) {
  AVEC v = createAVEC(x1,x2);
  v.push_back(x3);
  return v;
}
AVEC createAVEC(AVAR x1, AVAR x2, AVAR x3, AVAR x4) {
  AVEC v = createAVEC(x1,x2,x3);
  v.push_back(x4);
  return v;
}

VEC cgrad(AVAR f, AVAR x1) {
  AVEC x = createAVEC(x1);
  VEC g;
  f.grad(x,g);
  return g;
}

VEC cgrad(AVAR f, AVAR x1, AVAR x2) {
  AVEC x = createAVEC(x1,x2);
  VEC g;
  f.grad(x,g);
  return g;
}

VEC cgrad(AVAR f, AVAR x1, AVAR x2, AVAR x3) {
  AVEC x = createAVEC(x1,x2,x3);
  VEC g;
  f.grad(x,g);
  return g;
}

VEC cgrad(AVAR f, AVAR x1, AVAR x2, AVAR x3, AVAR x4) {
  AVEC x = createAVEC(x1,x2,x3,x4);
  VEC g;
  f.grad(x,g);
  return g;
}

VEC cgradvec(AVAR f, AVEC x) {
  VEC g;
  f.grad(x,g);
  return g;
}


// to_var tests
TEST(agrad_matrix,to_var__scalar) {
  double d = 5.0;
  var v = 5.0;
  stan::agrad::var var_x = stan::agrad::to_var(d);
  EXPECT_FLOAT_EQ(5.0, var_x.val());
  
  var_x = stan::agrad::to_var(v);
  EXPECT_FLOAT_EQ(5.0, var_x.val());
}
TEST(agrad_matrix,to_var__matrix) {
  matrix_d m_d(2,3);
  m_d << 0, 1, 2, 3, 4, 5;
  matrix_v m_v = stan::agrad::to_var(m_d);
  
  EXPECT_EQ(2, m_v.rows());
  EXPECT_EQ(3, m_v.cols());
  for (int ii = 0; ii < 2; ii++) 
    for (int jj = 0; jj < 3; jj++)
      EXPECT_FLOAT_EQ(ii*3 + jj, m_v(ii, jj).val());
}
TEST(agrad_matrix,to_var_ref__matrix) {
  matrix_d m_d(2,3);
  m_d << 0, 1, 2, 3, 4, 5;

  matrix_v m_v(5,5);
  EXPECT_EQ(5, m_v.rows());
  EXPECT_EQ(5, m_v.cols());

  stan::agrad::to_var(m_d, m_v);  
  EXPECT_EQ(2, m_v.rows());
  EXPECT_EQ(3, m_v.cols());
  EXPECT_FLOAT_EQ(0, m_v(0, 0).val());
  EXPECT_FLOAT_EQ(1, m_v(0, 1).val());
  EXPECT_FLOAT_EQ(2, m_v(0, 2).val());
  EXPECT_FLOAT_EQ(3, m_v(1, 0).val());
  EXPECT_FLOAT_EQ(4, m_v(1, 1).val());
  EXPECT_FLOAT_EQ(5, m_v(1, 2).val());
}
TEST(agrad_matrix,to_var__vector) {
  vector_d d(5);
  vector_v v(5);
  
  d << 1, 2, 3, 4, 5;
  v << 1, 2, 3, 4, 5;
  
  vector_v out = stan::agrad::to_var(d);
  EXPECT_FLOAT_EQ(1, out(0).val());
  EXPECT_FLOAT_EQ(2, out(1).val());
  EXPECT_FLOAT_EQ(3, out(2).val());
  EXPECT_FLOAT_EQ(4, out(3).val());
  EXPECT_FLOAT_EQ(5, out(4).val());

  out = stan::agrad::to_var(v);
  EXPECT_FLOAT_EQ(1, out(0).val());
  EXPECT_FLOAT_EQ(2, out(1).val());
  EXPECT_FLOAT_EQ(3, out(2).val());
  EXPECT_FLOAT_EQ(4, out(3).val());
  EXPECT_FLOAT_EQ(5, out(4).val());
}
TEST(agrad_matrix,to_var_ref__vector) {
  vector_d d(5);
  vector_v v(5);
  
  d << 1, 2, 3, 4, 5;
  v << 1, 2, 3, 4, 5;
  
  vector_v output;
  stan::agrad::to_var(d, output);
  EXPECT_FLOAT_EQ(1, output(0).val());
  EXPECT_FLOAT_EQ(2, output(1).val());
  EXPECT_FLOAT_EQ(3, output(2).val());
  EXPECT_FLOAT_EQ(4, output(3).val());
  EXPECT_FLOAT_EQ(5, output(4).val());

  stan::agrad::to_var(v, output);
  EXPECT_FLOAT_EQ(1, output(0).val());
  EXPECT_FLOAT_EQ(2, output(1).val());
  EXPECT_FLOAT_EQ(3, output(2).val());
  EXPECT_FLOAT_EQ(4, output(3).val());
  EXPECT_FLOAT_EQ(5, output(4).val());
}
TEST(agrad_matrix,to_var__rowvector) {
  row_vector_d d(5);
  row_vector_v v(5);
  
  d << 1, 2, 3, 4, 5;
  v << 1, 2, 3, 4, 5;
  
  row_vector_v output = stan::agrad::to_var(d);
  EXPECT_FLOAT_EQ(1, output(0).val());
  EXPECT_FLOAT_EQ(2, output(1).val());
  EXPECT_FLOAT_EQ(3, output(2).val());
  EXPECT_FLOAT_EQ(4, output(3).val());
  EXPECT_FLOAT_EQ(5, output(4).val());

  output.resize(0);
  output = stan::agrad::to_var(v);
  EXPECT_FLOAT_EQ(1, output(0).val());
  EXPECT_FLOAT_EQ(2, output(1).val());
  EXPECT_FLOAT_EQ(3, output(2).val());
  EXPECT_FLOAT_EQ(4, output(3).val());
  EXPECT_FLOAT_EQ(5, output(4).val());
}
TEST(agrad_matrix,to_var_ref__rowvector) {
  row_vector_d d(5);
  row_vector_v v(5);

  d << 1, 2, 3, 4, 5;
  v << 1, 2, 3, 4, 5;
 
  row_vector_v output;
  stan::agrad::to_var(d, output);
  EXPECT_FLOAT_EQ(1, output(0).val());
  EXPECT_FLOAT_EQ(2, output(1).val());
  EXPECT_FLOAT_EQ(3, output(2).val());
  EXPECT_FLOAT_EQ(4, output(3).val());
  EXPECT_FLOAT_EQ(5, output(4).val());

  output.resize(0);
  stan::agrad::to_var(d, output);
  EXPECT_FLOAT_EQ(1, output(0).val());
  EXPECT_FLOAT_EQ(2, output(1).val());
  EXPECT_FLOAT_EQ(3, output(2).val());
  EXPECT_FLOAT_EQ(4, output(3).val());
  EXPECT_FLOAT_EQ(5, output(4).val());
}
// end to_var tests

// rows tests
TEST(agrad_matrix,rows__vector) {
  vector_v v(5);
  v << 0, 1, 2, 3, 4;
  EXPECT_EQ(5U, stan::agrad::rows(v));
  
  v.resize(0);
  EXPECT_EQ(0U, stan::agrad::rows(v));
}
TEST(agrad_matrix,rows__rowvector) {
  row_vector_v rv(5);
  rv << 0, 1, 2, 3, 4;
  EXPECT_EQ(1U, stan::agrad::rows(rv));

  rv.resize(0);
  EXPECT_EQ(1U, stan::agrad::rows(rv));
}
TEST(agrad_matrix,rows__matrix) {
  matrix_v m(2,3);
  m << 0, 1, 2, 3, 4, 5;
  EXPECT_EQ(2U, stan::agrad::rows(m));
  
  m.resize(0,2);
  EXPECT_EQ(0U, stan::agrad::rows(m));
}
// end rows tests

// cols tests
TEST(agrad_matrix,cols__vector) {
  vector_v v(5);
  v << 0, 1, 2, 3, 4;
  EXPECT_EQ(1U, stan::agrad::cols(v));

  v.resize(0);
  EXPECT_EQ(1U, stan::agrad::cols(v));
}
TEST(agrad_matrix,cols__rowvector) {
  row_vector_v rv(5);
  rv << 0, 1, 2, 3, 4;
  EXPECT_EQ(5U, stan::agrad::cols(rv));
  
  rv.resize(0);
  EXPECT_EQ(0U, stan::agrad::cols(rv));
}
TEST(agrad_matrix,cols__matrix) {
  matrix_v m(2,3);
  m << 0, 1, 2, 3, 4, 5;
  EXPECT_EQ(3U, stan::agrad::cols(m));
  
  m.resize(5, 0);
  EXPECT_EQ(0U, stan::agrad::cols(m));
}
// end cols_tests

// determinant tests
TEST(agrad_matrix,determinant) {
  matrix_v v(2,2);
  v << 0, 1, 2, 3;

  var det;
  det = stan::agrad::determinant(v);
  EXPECT_FLOAT_EQ(-2, det.val());
}
TEST(agrad_matrix,deteriminant__exception) {
  matrix_v v(2,3);

  var det;
  EXPECT_THROW (det = stan::agrad::determinant(v), std::domain_error);
}
TEST(agrad_matrix,determinant_grad) {
  matrix_v X(2,2);
  AVAR a = 2.0;
  AVAR b = 3.0;
  AVAR c = 5.0;
  AVAR d = 7.0;
  X << a, b, c, d;

  AVEC x = createAVEC(a,b,c,d);

  AVAR f = X.determinant();

  // det = ad - bc
  EXPECT_FLOAT_EQ(-1.0,f.val());

  std::vector<double> g;
  f.grad(x,g);
  EXPECT_FLOAT_EQ(7.0,g[0]);
  EXPECT_FLOAT_EQ(-5.0,g[1]);
  EXPECT_FLOAT_EQ(-3.0,g[2]);
  EXPECT_FLOAT_EQ(2.0,g[3]);
}
TEST(agrad_matrix,determinant3by3) {
  // just test it can handle it
  matrix_v Z(9,9);
  for (int i = 0; i < 9; ++i)
    for (int j = 0; j < 9; ++j)
      Z(i,j) = i * j + 1;
  AVAR h = Z.determinant();
  h = h; // supresses set but not used warning
}

// end determinant tests

// dot_product tests
TEST(agrad_matrix, dot_product__vector_vector) {
  vector_d vd_1(3), vd_2(3);
  vector_v vv_1(3), vv_2(3);
  
  vd_1 << 1, 3, -5;
  vv_1 << 1, 3, -5;
  vd_2 << 4, -2, -1;
  vv_2 << 4, -2, -1;

  EXPECT_FLOAT_EQ(3, stan::agrad::dot_product(vv_1, vd_2).val());
  EXPECT_FLOAT_EQ(3, stan::agrad::dot_product(vd_1, vv_2).val());
  EXPECT_FLOAT_EQ(3, stan::agrad::dot_product(vv_1, vv_2).val());
}
TEST(agrad_matrix, dot_product__vector_vector__exception) {
  vector_d d1(3);
  vector_v v1(3);
  vector_d d2(2);
  vector_v v2(4);

  EXPECT_THROW (stan::agrad::dot_product(v1, d2), std::invalid_argument);
  EXPECT_THROW (stan::agrad::dot_product(d1, v2), std::invalid_argument);
  EXPECT_THROW (stan::agrad::dot_product(v1, v2), std::invalid_argument);
}
TEST(agrad_matrix, dot_product__rowvector_vector) {
  row_vector_d d1(3);
  row_vector_v v1(3);
  vector_d d2(3);
  vector_v v2(3);
  
  d1 << 1, 3, -5;
  v1 << 1, 3, -5;
  d2 << 4, -2, -1;
  v2 << 4, -2, -1;

  EXPECT_FLOAT_EQ(3, stan::agrad::dot_product(v1, d2).val());
  EXPECT_FLOAT_EQ(3, stan::agrad::dot_product(d1, v2).val());
  EXPECT_FLOAT_EQ(3, stan::agrad::dot_product(v1, v2).val());
}
TEST(agrad_matrix, dot_product__rowvector_vector__exception) {
  row_vector_d d1(3);
  row_vector_v v1(3);
  vector_d d2(2);
  vector_v v2(4);

  EXPECT_THROW (stan::agrad::dot_product(v1, d2), std::invalid_argument);
  EXPECT_THROW (stan::agrad::dot_product(d1, v2), std::invalid_argument);
  EXPECT_THROW (stan::agrad::dot_product(v1, v2), std::invalid_argument);
}
TEST(agrad_matrix, dot_product__vector_rowvector) {
  vector_d d1(3);
  vector_v v1(3);
  row_vector_d d2(3);
  row_vector_v v2(3);
  
  d1 << 1, 3, -5;
  v1 << 1, 3, -5;
  d2 << 4, -2, -1;
  v2 << 4, -2, -1;
  
  EXPECT_FLOAT_EQ(3, stan::agrad::dot_product(v1, d2).val());
  EXPECT_FLOAT_EQ(3, stan::agrad::dot_product(d1, v2).val());
  EXPECT_FLOAT_EQ(3, stan::agrad::dot_product(v1, v2).val());
}
TEST(agrad_matrix, dot_product__vector_rowvector__exception) {
  vector_d d1(3);
  vector_v v1(3);
  row_vector_d d2(2);
  row_vector_v v2(4);

  EXPECT_THROW (stan::agrad::dot_product(v1, d2), std::invalid_argument);
  EXPECT_THROW (stan::agrad::dot_product(d1, v2), std::invalid_argument);
  EXPECT_THROW (stan::agrad::dot_product(v1, v2), std::invalid_argument);
}
TEST(agrad_matrix, dot_product__rowvector_rowvector) {
  row_vector_d d1(3), d2(3);
  row_vector_v v1(3), v2(3);
  
  d1 << 1, 3, -5;
  v1 << 1, 3, -5;
  d2 << 4, -2, -1;
  v2 << 4, -2, -1;

  EXPECT_FLOAT_EQ(3, stan::agrad::dot_product(v1, d2).val());
  EXPECT_FLOAT_EQ(3, stan::agrad::dot_product(d1, v2).val());
  EXPECT_FLOAT_EQ(3, stan::agrad::dot_product(v1, v2).val());
}
TEST(agrad_matrix, dot_product__rowvector_rowvector__exception) {
  row_vector_d d1(3), d2(2);
  row_vector_v v1(3), v2(4);

  EXPECT_THROW (stan::agrad::dot_product(v1, d2), std::invalid_argument);
  EXPECT_THROW (stan::agrad::dot_product(d1, v2), std::invalid_argument);
  EXPECT_THROW (stan::agrad::dot_product(v1, v2), std::invalid_argument);
}
// end dot_product tests

// exp tests
TEST(agrad_matrix, exp__matrix) {
  matrix_d expected_output(2,2);
  matrix_v mv(2,2), output;
  int i,j;

  mv << 1, 2, 3, 4;
  expected_output << std::exp(1), std::exp(2), std::exp(3), std::exp(4);
  output = stan::agrad::exp(mv);

  for (i = 0; i < 2; i++)
    for (j = 0; j < 2; j++)
      EXPECT_FLOAT_EQ(expected_output(i,j), output(i,j).val());
}

// log tests
TEST(agrad_matrix, log__matrix) {
  matrix_d expected_output(2,2);
  matrix_v mv(2,2), output;
  int i,j;

  mv << 1, 2, 3, 4;
  expected_output << std::log(1), std::log(2), std::log(3), std::log(4);
  output = stan::agrad::log(mv);

  for (i = 0; i < 2; i++)
    for (j = 0; j < 2; j++)
      EXPECT_FLOAT_EQ(expected_output(i,j), output(i,j).val());
}

// scalar add/subtract tests
TEST(agrad_matrix,add__scalar) {
  matrix_v v(2,2);
  v << 1, 2, 3, 4;
  matrix_v result;

  result = stan::agrad::add(2.0,v);
  EXPECT_FLOAT_EQ(3.0,result(0,0).val());
  EXPECT_FLOAT_EQ(4.0,result(0,1).val());
  EXPECT_FLOAT_EQ(5.0,result(1,0).val());
  EXPECT_FLOAT_EQ(6.0,result(1,1).val());

  result = stan::agrad::add(v,2.0);
  EXPECT_FLOAT_EQ(3.0,result(0,0).val());
  EXPECT_FLOAT_EQ(4.0,result(0,1).val());
  EXPECT_FLOAT_EQ(5.0,result(1,0).val());
  EXPECT_FLOAT_EQ(6.0,result(1,1).val());
}

TEST(agrad_matrix,subtract__scalar) {
  matrix_v v(2,2);
  v << 1, 2, 3, 4;
  matrix_v result;

  result = stan::agrad::subtract(2.0,v);
  EXPECT_FLOAT_EQ(1.0,result(0,0).val());
  EXPECT_FLOAT_EQ(0.0,result(0,1).val());
  EXPECT_FLOAT_EQ(-1.0,result(1,0).val());
  EXPECT_FLOAT_EQ(-2.0,result(1,1).val());

  result = stan::agrad::subtract(v,2.0);
  EXPECT_FLOAT_EQ(-1.0,result(0,0).val());
  EXPECT_FLOAT_EQ(0.0,result(0,1).val());
  EXPECT_FLOAT_EQ(1.0,result(1,0).val());
  EXPECT_FLOAT_EQ(2.0,result(1,1).val());
}

// add tests
TEST(agrad_matrix, add__vector_vector) {
  vector_v expected_output(5), output;
  vector_d vd_1(5), vd_2(5);
  vector_v vv_1(5), vv_2(5);
  
  vd_1 << 1, 2, 3, 4, 5;
  vv_1 << 1, 2, 3, 4, 5;
  vd_2 << 2, 3, 4, 5, 6;
  vv_2 << 2, 3, 4, 5, 6;
  
  expected_output << 3, 5, 7, 9, 11;
  
  output = stan::agrad::add(vd_1, vd_2);
  EXPECT_FLOAT_EQ(expected_output(0).val(), output(0).val());
  EXPECT_FLOAT_EQ(expected_output(1).val(), output(1).val());
  EXPECT_FLOAT_EQ(expected_output(2).val(), output(2).val());
  EXPECT_FLOAT_EQ(expected_output(3).val(), output(3).val());
  EXPECT_FLOAT_EQ(expected_output(4).val(), output(4).val());  

  output = stan::agrad::add(vv_1, vd_2);
  EXPECT_FLOAT_EQ(expected_output(0).val(), output(0).val());
  EXPECT_FLOAT_EQ(expected_output(1).val(), output(1).val());
  EXPECT_FLOAT_EQ(expected_output(2).val(), output(2).val());
  EXPECT_FLOAT_EQ(expected_output(3).val(), output(3).val());
  EXPECT_FLOAT_EQ(expected_output(4).val(), output(4).val());  

  output = stan::agrad::add(vd_1, vv_2);
  EXPECT_FLOAT_EQ(expected_output(0).val(), output(0).val());
  EXPECT_FLOAT_EQ(expected_output(1).val(), output(1).val());
  EXPECT_FLOAT_EQ(expected_output(2).val(), output(2).val());
  EXPECT_FLOAT_EQ(expected_output(3).val(), output(3).val());
  EXPECT_FLOAT_EQ(expected_output(4).val(), output(4).val());  

  output = stan::agrad::add(vv_1, vv_2);
  EXPECT_FLOAT_EQ(expected_output(0).val(), output(0).val());
  EXPECT_FLOAT_EQ(expected_output(1).val(), output(1).val());
  EXPECT_FLOAT_EQ(expected_output(2).val(), output(2).val());
  EXPECT_FLOAT_EQ(expected_output(3).val(), output(3).val());
  EXPECT_FLOAT_EQ(expected_output(4).val(), output(4).val());  
}
TEST(agrad_matrix, add__vector_vector__exception) {
  vector_d d1(5), d2(1);
  vector_v v1(5), v2(1);
  
  vector_v output;
  EXPECT_THROW(output = stan::agrad::add(d1, d2), std::invalid_argument);
  EXPECT_THROW(output = stan::agrad::add(v1, d2), std::invalid_argument);
  EXPECT_THROW(output = stan::agrad::add(d1, v2), std::invalid_argument);
  EXPECT_THROW(output = stan::agrad::add(v1, v2), std::invalid_argument);
}
TEST(agrad_matrix, add__rowvector_rowvector) {
  row_vector_v expected_output(5), output;
  row_vector_d rvd_1(5), rvd_2(5);
  row_vector_v rvv_1(5), rvv_2(5);

  rvd_1 << 1, 2, 3, 4, 5;
  rvv_1 << 1, 2, 3, 4, 5;
  rvd_2 << 2, 3, 4, 5, 6;
  rvv_2 << 2, 3, 4, 5, 6;
  
  expected_output << 3, 5, 7, 9, 11;
  
  output = stan::agrad::add(rvd_1, rvd_2);
  EXPECT_FLOAT_EQ(expected_output(0).val(), output(0).val());
  EXPECT_FLOAT_EQ(expected_output(1).val(), output(1).val());
  EXPECT_FLOAT_EQ(expected_output(2).val(), output(2).val());
  EXPECT_FLOAT_EQ(expected_output(3).val(), output(3).val());
  EXPECT_FLOAT_EQ(expected_output(4).val(), output(4).val());  

  output = stan::agrad::add(rvv_1, rvd_2);
  EXPECT_FLOAT_EQ(expected_output(0).val(), output(0).val());
  EXPECT_FLOAT_EQ(expected_output(1).val(), output(1).val());
  EXPECT_FLOAT_EQ(expected_output(2).val(), output(2).val());
  EXPECT_FLOAT_EQ(expected_output(3).val(), output(3).val());
  EXPECT_FLOAT_EQ(expected_output(4).val(), output(4).val());  

  output = stan::agrad::add(rvd_1, rvv_2);
  EXPECT_FLOAT_EQ(expected_output(0).val(), output(0).val());
  EXPECT_FLOAT_EQ(expected_output(1).val(), output(1).val());
  EXPECT_FLOAT_EQ(expected_output(2).val(), output(2).val());
  EXPECT_FLOAT_EQ(expected_output(3).val(), output(3).val());
  EXPECT_FLOAT_EQ(expected_output(4).val(), output(4).val());  

  output = stan::agrad::add(rvv_1, rvv_2);
  EXPECT_FLOAT_EQ(expected_output(0).val(), output(0).val());
  EXPECT_FLOAT_EQ(expected_output(1).val(), output(1).val());
  EXPECT_FLOAT_EQ(expected_output(2).val(), output(2).val());
  EXPECT_FLOAT_EQ(expected_output(3).val(), output(3).val());
  EXPECT_FLOAT_EQ(expected_output(4).val(), output(4).val());  
}
TEST(agrad_matrix, add__rowvector_rowvector__exception) {
  row_vector_d d1(5), d2(2);
  row_vector_v v1(5), v2(2);

  row_vector_v output;
  EXPECT_THROW(output = stan::agrad::add(d1, d2), std::invalid_argument);
  EXPECT_THROW(output = stan::agrad::add(d1, v2), std::invalid_argument);
  EXPECT_THROW(output = stan::agrad::add(v1, d2), std::invalid_argument);
  EXPECT_THROW(output = stan::agrad::add(v1, v2), std::invalid_argument);
}
TEST(agrad_matrix, add__matrix_matrix) {
  matrix_v expected_output(2,2), output;
  matrix_d md_1(2,2), md_2(2,2);
  matrix_v mv_1(2,2), mv_2(2,2);

  md_1 << -10, 1, 10, 0;
  mv_1 << -10, 1, 10, 0;
  md_2 << 10, -10, 1, 2;
  mv_2 << 10, -10, 1, 2;
  
  expected_output << 0, -9, 11, 2;
  
  output = stan::agrad::add(md_1, md_2);
  EXPECT_FLOAT_EQ(expected_output(0,0).val(), output(0,0).val());
  EXPECT_FLOAT_EQ(expected_output(0,1).val(), output(0,1).val());
  EXPECT_FLOAT_EQ(expected_output(1,0).val(), output(1,0).val());
  EXPECT_FLOAT_EQ(expected_output(1,1).val(), output(1,1).val());

  output = stan::agrad::add(mv_1, md_2);
  EXPECT_FLOAT_EQ(expected_output(0,0).val(), output(0,0).val());
  EXPECT_FLOAT_EQ(expected_output(0,1).val(), output(0,1).val());
  EXPECT_FLOAT_EQ(expected_output(1,0).val(), output(1,0).val());
  EXPECT_FLOAT_EQ(expected_output(1,1).val(), output(1,1).val());

  output = stan::agrad::add(md_1, mv_2);
  EXPECT_FLOAT_EQ(expected_output(0,0).val(), output(0,0).val());
  EXPECT_FLOAT_EQ(expected_output(0,1).val(), output(0,1).val());
  EXPECT_FLOAT_EQ(expected_output(1,0).val(), output(1,0).val());
  EXPECT_FLOAT_EQ(expected_output(1,1).val(), output(1,1).val());

  output = stan::agrad::add(mv_1, mv_2);
  EXPECT_FLOAT_EQ(expected_output(0,0).val(), output(0,0).val());
  EXPECT_FLOAT_EQ(expected_output(0,1).val(), output(0,1).val());
  EXPECT_FLOAT_EQ(expected_output(1,0).val(), output(1,0).val());
  EXPECT_FLOAT_EQ(expected_output(1,1).val(), output(1,1).val());
}
TEST(agrad_matrix, add__matrix_matrix__exception) {
  matrix_d d1(2,2), d2(1,2);
  matrix_v v1(2,2), v2(1,2);

  matrix_v output;
  EXPECT_THROW(output = stan::agrad::add(d1, d2), std::invalid_argument);
  EXPECT_THROW(output = stan::agrad::add(d1, v2), std::invalid_argument);
  EXPECT_THROW(output = stan::agrad::add(v1, d2), std::invalid_argument);
  EXPECT_THROW(output = stan::agrad::add(v1, v2), std::invalid_argument);
}
// end add tests

// subtract tests
TEST(agrad_matrix, subtract__vector_vector) {
  vector_v expected_output(5), output;
  vector_d vd_1(5), vd_2(5);
  vector_v vv_1(5), vv_2(5);

  vd_1 << 0, 2, -6, 10, 6;
  vv_1 << 0, 2, -6, 10, 6;
  vd_2 << 2, 3, 4, 5, 6;
  vv_2 << 2, 3, 4, 5, 6;
  
  expected_output << -2, -1, -10, 5, 0;
  
  output = stan::agrad::subtract(vd_1, vd_2);
  EXPECT_FLOAT_EQ(expected_output(0).val(), output(0).val());
  EXPECT_FLOAT_EQ(expected_output(1).val(), output(1).val());
  EXPECT_FLOAT_EQ(expected_output(2).val(), output(2).val());
  EXPECT_FLOAT_EQ(expected_output(3).val(), output(3).val());
  EXPECT_FLOAT_EQ(expected_output(4).val(), output(4).val());  

  output = stan::agrad::subtract(vv_1, vd_2);
  EXPECT_FLOAT_EQ(expected_output(0).val(), output(0).val());
  EXPECT_FLOAT_EQ(expected_output(1).val(), output(1).val());
  EXPECT_FLOAT_EQ(expected_output(2).val(), output(2).val());
  EXPECT_FLOAT_EQ(expected_output(3).val(), output(3).val());
  EXPECT_FLOAT_EQ(expected_output(4).val(), output(4).val());  

  output = stan::agrad::subtract(vd_1, vv_2);
  EXPECT_FLOAT_EQ(expected_output(0).val(), output(0).val());
  EXPECT_FLOAT_EQ(expected_output(1).val(), output(1).val());
  EXPECT_FLOAT_EQ(expected_output(2).val(), output(2).val());
  EXPECT_FLOAT_EQ(expected_output(3).val(), output(3).val());
  EXPECT_FLOAT_EQ(expected_output(4).val(), output(4).val());  

  output = stan::agrad::subtract(vv_1, vv_2);
  EXPECT_FLOAT_EQ(expected_output(0).val(), output(0).val());
  EXPECT_FLOAT_EQ(expected_output(1).val(), output(1).val());
  EXPECT_FLOAT_EQ(expected_output(2).val(), output(2).val());
  EXPECT_FLOAT_EQ(expected_output(3).val(), output(3).val());
  EXPECT_FLOAT_EQ(expected_output(4).val(), output(4).val());  
}
TEST(agrad_matrix, subtract__vector_vector__exception) {
  vector_d d1(5), d2(1);
  vector_v v1(5), v2(1);
  
  vector_v output;
  EXPECT_THROW(output = stan::agrad::subtract(d1, d2), std::invalid_argument);
  EXPECT_THROW(output = stan::agrad::subtract(v1, d2), std::invalid_argument);
  EXPECT_THROW(output = stan::agrad::subtract(d1, v2), std::invalid_argument);
  EXPECT_THROW(output = stan::agrad::subtract(v1, v2), std::invalid_argument);
}
TEST(agrad_matrix, subtract__rowvector_rowvector) {
  row_vector_v expected_output(5), output;
  row_vector_d rvd_1(5), rvd_2(5);
  row_vector_v rvv_1(5), rvv_2(5);

  rvd_1 << 0, 2, -6, 10, 6;
  rvv_1 << 0, 2, -6, 10, 6;
  rvd_2 << 2, 3, 4, 5, 6;
  rvv_2 << 2, 3, 4, 5, 6;
  
  expected_output << -2, -1, -10, 5, 0;
  
  output = stan::agrad::subtract(rvd_1, rvd_2);
  EXPECT_FLOAT_EQ(expected_output(0).val(), output(0).val());
  EXPECT_FLOAT_EQ(expected_output(1).val(), output(1).val());
  EXPECT_FLOAT_EQ(expected_output(2).val(), output(2).val());
  EXPECT_FLOAT_EQ(expected_output(3).val(), output(3).val());
  EXPECT_FLOAT_EQ(expected_output(4).val(), output(4).val());  

  output = stan::agrad::subtract(rvv_1, rvd_2);
  EXPECT_FLOAT_EQ(expected_output(0).val(), output(0).val());
  EXPECT_FLOAT_EQ(expected_output(1).val(), output(1).val());
  EXPECT_FLOAT_EQ(expected_output(2).val(), output(2).val());
  EXPECT_FLOAT_EQ(expected_output(3).val(), output(3).val());
  EXPECT_FLOAT_EQ(expected_output(4).val(), output(4).val());  

  output = stan::agrad::subtract(rvd_1, rvv_2);
  EXPECT_FLOAT_EQ(expected_output(0).val(), output(0).val());
  EXPECT_FLOAT_EQ(expected_output(1).val(), output(1).val());
  EXPECT_FLOAT_EQ(expected_output(2).val(), output(2).val());
  EXPECT_FLOAT_EQ(expected_output(3).val(), output(3).val());
  EXPECT_FLOAT_EQ(expected_output(4).val(), output(4).val());  

  output = stan::agrad::subtract(rvv_1, rvv_2);
  EXPECT_FLOAT_EQ(expected_output(0).val(), output(0).val());
  EXPECT_FLOAT_EQ(expected_output(1).val(), output(1).val());
  EXPECT_FLOAT_EQ(expected_output(2).val(), output(2).val());
  EXPECT_FLOAT_EQ(expected_output(3).val(), output(3).val());
  EXPECT_FLOAT_EQ(expected_output(4).val(), output(4).val());  
}
TEST(agrad_matrix, subtract__rowvector_rowvector__exception) {
  row_vector_d d1(5), d2(2);
  row_vector_v v1(5), v2(2);

  row_vector_v output;
  EXPECT_THROW(output = stan::agrad::subtract(d1, d2), std::invalid_argument);
  EXPECT_THROW(output = stan::agrad::subtract(d1, v2), std::invalid_argument);
  EXPECT_THROW(output = stan::agrad::subtract(v1, d2), std::invalid_argument);
  EXPECT_THROW(output = stan::agrad::subtract(v1, v2), std::invalid_argument);
}
TEST(agrad_matrix, subtract__matrix_matrix) {
  matrix_v expected_output(2,2), output;
  matrix_d md_1(2,2), md_2(2,2);
  matrix_v mv_1(2,2), mv_2(2,2);
  matrix_d md_mis (2, 3);
  matrix_v mv_mis (1, 1);

  md_1 << -10, 1, 10, 0;
  mv_1 << -10, 1, 10, 0;
  md_2 << 10, -10, 1, 2;
  mv_2 << 10, -10, 1, 2;
  
  expected_output << -20, 11, 9, -2;
  
  output = stan::agrad::subtract(md_1, md_2);
  EXPECT_FLOAT_EQ(expected_output(0,0).val(), output(0,0).val());
  EXPECT_FLOAT_EQ(expected_output(0,1).val(), output(0,1).val());
  EXPECT_FLOAT_EQ(expected_output(1,0).val(), output(1,0).val());
  EXPECT_FLOAT_EQ(expected_output(1,1).val(), output(1,1).val());

  output = stan::agrad::subtract(mv_1, md_2);
  EXPECT_FLOAT_EQ(expected_output(0,0).val(), output(0,0).val());
  EXPECT_FLOAT_EQ(expected_output(0,1).val(), output(0,1).val());
  EXPECT_FLOAT_EQ(expected_output(1,0).val(), output(1,0).val());
  EXPECT_FLOAT_EQ(expected_output(1,1).val(), output(1,1).val());

  output = stan::agrad::subtract(md_1, mv_2);
  EXPECT_FLOAT_EQ(expected_output(0,0).val(), output(0,0).val());
  EXPECT_FLOAT_EQ(expected_output(0,1).val(), output(0,1).val());
  EXPECT_FLOAT_EQ(expected_output(1,0).val(), output(1,0).val());
  EXPECT_FLOAT_EQ(expected_output(1,1).val(), output(1,1).val());

  output = stan::agrad::subtract(mv_1, mv_2);
  EXPECT_FLOAT_EQ(expected_output(0,0).val(), output(0,0).val());
  EXPECT_FLOAT_EQ(expected_output(0,1).val(), output(0,1).val());
  EXPECT_FLOAT_EQ(expected_output(1,0).val(), output(1,0).val());
  EXPECT_FLOAT_EQ(expected_output(1,1).val(), output(1,1).val());
}
TEST(agrad_matrix, subtract__matrix_matrix__exception) {
  matrix_d d1(2,2), d2(1,2);
  matrix_v v1(2,2), v2(1,2);

  matrix_v output;
  EXPECT_THROW(output = stan::agrad::subtract(d1, d2), std::invalid_argument);
  EXPECT_THROW(output = stan::agrad::subtract(d1, v2), std::invalid_argument);
  EXPECT_THROW(output = stan::agrad::subtract(v1, d2), std::invalid_argument);
  EXPECT_THROW(output = stan::agrad::subtract(v1, v2), std::invalid_argument);
}
// end subtract tests

// minus tests
TEST(agrad_matrix, minus__scalar) {
  double x = 10;
  var v = 11;
  
  EXPECT_FLOAT_EQ(-10, stan::agrad::minus(x).val());
  EXPECT_FLOAT_EQ(-11, stan::agrad::minus(v).val());
}
TEST(agrad_matrix, minus__vector) {
  vector_d d(3);
  vector_v v(3);

  d << -100, 0, 1;
  v << -100, 0, 1;
  
  vector_v output;
  output = stan::agrad::minus (d);
  EXPECT_FLOAT_EQ(100, output[0].val());
  EXPECT_FLOAT_EQ(0, output[1].val());
  EXPECT_FLOAT_EQ(-1, output[2].val());

  output = stan::agrad::minus (v);
  EXPECT_FLOAT_EQ(100, output[0].val());
  EXPECT_FLOAT_EQ(0, output[1].val());
  EXPECT_FLOAT_EQ(-1, output[2].val());
}
TEST(agrad_matrix, minus__rowvector) {
  row_vector_d d(3);
  row_vector_v v(3);

  d << -100, 0, 1;
  v << -100, 0, 1;
  
  row_vector_v output;
  output = stan::agrad::minus (d);
  EXPECT_FLOAT_EQ(100, output[0].val());
  EXPECT_FLOAT_EQ(0, output[1].val());
  EXPECT_FLOAT_EQ(-1, output[2].val());

  output = stan::agrad::minus (v);
  EXPECT_FLOAT_EQ(100, output[0].val());
  EXPECT_FLOAT_EQ(0, output[1].val());
  EXPECT_FLOAT_EQ(-1, output[2].val());
}
TEST(agrad_matrix, minus__matrix) {
  matrix_d d(2, 3);
  matrix_v v(2, 3);

  d << -100, 0, 1, 20, -40, 2;
  v << -100, 0, 1, 20, -40, 2;

  matrix_v output;
  output = stan::agrad::minus (d);
  EXPECT_FLOAT_EQ(100, output(0,0).val());
  EXPECT_FLOAT_EQ(  0, output(0,1).val());
  EXPECT_FLOAT_EQ( -1, output(0,2).val());
  EXPECT_FLOAT_EQ(-20, output(1,0).val());
  EXPECT_FLOAT_EQ( 40, output(1,1).val());
  EXPECT_FLOAT_EQ( -2, output(1,2).val());

  output = stan::agrad::minus (v);
  EXPECT_FLOAT_EQ(100, output(0,0).val());
  EXPECT_FLOAT_EQ(  0, output(0,1).val());
  EXPECT_FLOAT_EQ( -1, output(0,2).val());
  EXPECT_FLOAT_EQ(-20, output(1,0).val());
  EXPECT_FLOAT_EQ( 40, output(1,1).val());
  EXPECT_FLOAT_EQ( -2, output(1,2).val());
}
// end minus tests

// divide tests
TEST(agrad_matrix, divide__scalar) {
  double d1, d2;
  var    v1, v2;

  d1 = 10;
  v1 = 10;
  d2 = -2;
  v2 = -2;
  
  EXPECT_FLOAT_EQ(-5, stan::agrad::divide(d1, d2).val());
  EXPECT_FLOAT_EQ(-5, stan::agrad::divide(d1, v2).val());
  EXPECT_FLOAT_EQ(-5, stan::agrad::divide(v1, d2).val());
  EXPECT_FLOAT_EQ(-5, stan::agrad::divide(v1, v2).val());

  d2 = 0;
  v2 = 0;

  EXPECT_FLOAT_EQ(std::numeric_limits<double>::infinity(), stan::agrad::divide(d1, d2).val());
  EXPECT_FLOAT_EQ(std::numeric_limits<double>::infinity(), stan::agrad::divide(d1, v2).val());
  EXPECT_FLOAT_EQ(std::numeric_limits<double>::infinity(), stan::agrad::divide(v1, d2).val());
  EXPECT_FLOAT_EQ(std::numeric_limits<double>::infinity(), stan::agrad::divide(v1, v2).val());

  d1 = 0;
  v1 = 0;
  EXPECT_TRUE (std::isnan(stan::agrad::divide(d1, d2).val()));
  EXPECT_TRUE (std::isnan(stan::agrad::divide(d1, v2).val()));
  EXPECT_TRUE (std::isnan(stan::agrad::divide(v1, d2).val()));
  EXPECT_TRUE (std::isnan(stan::agrad::divide(v1, v2).val()));
}
TEST(agrad_matrix, divide__vector) {
  vector_d d1(3);
  vector_v v1(3);
  double d2;
  var v2;
  
  d1 << 100, 0, -3;
  v1 << 100, 0, -3;
  d2 = -2;
  v2 = -2;
  
  vector_v output;
  output = stan::agrad::divide(d1, d2);
  EXPECT_FLOAT_EQ(-50, output(0).val());
  EXPECT_FLOAT_EQ(  0, output(1).val());
  EXPECT_FLOAT_EQ(1.5, output(2).val());

  output = stan::agrad::divide(d1, v2);
  EXPECT_FLOAT_EQ(-50, output(0).val());
  EXPECT_FLOAT_EQ(  0, output(1).val());
  EXPECT_FLOAT_EQ(1.5, output(2).val());

  output = stan::agrad::divide(v1, d2);
  EXPECT_FLOAT_EQ(-50, output(0).val());
  EXPECT_FLOAT_EQ(  0, output(1).val());
  EXPECT_FLOAT_EQ(1.5, output(2).val());

  output = stan::agrad::divide(v1, v2);
  EXPECT_FLOAT_EQ(-50, output(0).val());
  EXPECT_FLOAT_EQ(  0, output(1).val());
  EXPECT_FLOAT_EQ(1.5, output(2).val());


  d2 = 0;
  v2 = 0;
  output = stan::agrad::divide(d1, d2);
  EXPECT_FLOAT_EQ(std::numeric_limits<double>::infinity(), output(0).val());
  EXPECT_TRUE (std::isnan(output(1).val()));
  EXPECT_FLOAT_EQ(-std::numeric_limits<double>::infinity(), output(2).val());

  output = stan::agrad::divide(d1, v2);
  EXPECT_FLOAT_EQ(std::numeric_limits<double>::infinity(), output(0).val());
  EXPECT_TRUE (std::isnan(output(1).val()));
  EXPECT_FLOAT_EQ(-std::numeric_limits<double>::infinity(), output(2).val());

  output = stan::agrad::divide(v1, d2);
  EXPECT_FLOAT_EQ(std::numeric_limits<double>::infinity(), output(0).val());
  EXPECT_TRUE (std::isnan(output(1).val()));
  EXPECT_FLOAT_EQ(-std::numeric_limits<double>::infinity(), output(2).val());

  output = stan::agrad::divide(v1, v2);
  EXPECT_FLOAT_EQ(std::numeric_limits<double>::infinity(), output(0).val());
  EXPECT_TRUE (std::isnan(output(1).val()));
  EXPECT_FLOAT_EQ(-std::numeric_limits<double>::infinity(), output(2).val());
}
TEST(agrad_matrix, divide__rowvector) {
  row_vector_d d1(3);
  row_vector_v v1(3);
  double d2;
  var v2;
  
  d1 << 100, 0, -3;
  v1 << 100, 0, -3;
  d2 = -2;
  v2 = -2;
  
  row_vector_v output;
  output = stan::agrad::divide(d1, d2);
  EXPECT_FLOAT_EQ(-50, output(0).val());
  EXPECT_FLOAT_EQ(  0, output(1).val());
  EXPECT_FLOAT_EQ(1.5, output(2).val());

  output = stan::agrad::divide(d1, v2);
  EXPECT_FLOAT_EQ(-50, output(0).val());
  EXPECT_FLOAT_EQ(  0, output(1).val());
  EXPECT_FLOAT_EQ(1.5, output(2).val());

  output = stan::agrad::divide(v1, d2);
  EXPECT_FLOAT_EQ(-50, output(0).val());
  EXPECT_FLOAT_EQ(  0, output(1).val());
  EXPECT_FLOAT_EQ(1.5, output(2).val());

  output = stan::agrad::divide(v1, v2);
  EXPECT_FLOAT_EQ(-50, output(0).val());
  EXPECT_FLOAT_EQ(  0, output(1).val());
  EXPECT_FLOAT_EQ(1.5, output(2).val());


  d2 = 0;
  v2 = 0;
  output = stan::agrad::divide(d1, d2);
  EXPECT_FLOAT_EQ(std::numeric_limits<double>::infinity(), output(0).val());
  EXPECT_TRUE (std::isnan(output(1).val()));
  EXPECT_FLOAT_EQ(-std::numeric_limits<double>::infinity(), output(2).val());

  output = stan::agrad::divide(d1, v2);
  EXPECT_FLOAT_EQ(std::numeric_limits<double>::infinity(), output(0).val());
  EXPECT_TRUE (std::isnan(output(1).val()));
  EXPECT_FLOAT_EQ(-std::numeric_limits<double>::infinity(), output(2).val());

  output = stan::agrad::divide(v1, d2);
  EXPECT_FLOAT_EQ(std::numeric_limits<double>::infinity(), output(0).val());
  EXPECT_TRUE (std::isnan(output(1).val()));
  EXPECT_FLOAT_EQ(-std::numeric_limits<double>::infinity(), output(2).val());

  output = stan::agrad::divide(v1, v2);
  EXPECT_FLOAT_EQ(std::numeric_limits<double>::infinity(), output(0).val());
  EXPECT_TRUE (std::isnan(output(1).val()));
  EXPECT_FLOAT_EQ(-std::numeric_limits<double>::infinity(), output(2).val());
}
TEST(agrad_matrix, divide__matrix) {
  matrix_d d1(2,2);
  matrix_v v1(2,2);
  double d2;
  var v2;
  
  d1 << 100, 0, -3, 4;
  v1 << 100, 0, -3, 4;
  d2 = -2;
  v2 = -2;
  
  matrix_v output;
  output = stan::agrad::divide(d1, d2);
  EXPECT_FLOAT_EQ(-50, output(0,0).val());
  EXPECT_FLOAT_EQ(  0, output(0,1).val());
  EXPECT_FLOAT_EQ(1.5, output(1,0).val());
  EXPECT_FLOAT_EQ( -2, output(1,1).val());

  output = stan::agrad::divide(d1, v2);
  EXPECT_FLOAT_EQ(-50, output(0,0).val());
  EXPECT_FLOAT_EQ(  0, output(0,1).val());
  EXPECT_FLOAT_EQ(1.5, output(1,0).val());
  EXPECT_FLOAT_EQ( -2, output(1,1).val());
  
  output = stan::agrad::divide(v1, d2);
  EXPECT_FLOAT_EQ(-50, output(0,0).val());
  EXPECT_FLOAT_EQ(  0, output(0,1).val());
  EXPECT_FLOAT_EQ(1.5, output(1,0).val());
  EXPECT_FLOAT_EQ( -2, output(1,1).val());
  
  output = stan::agrad::divide(v1, v2);
  EXPECT_FLOAT_EQ(-50, output(0,0).val());
  EXPECT_FLOAT_EQ(  0, output(0,1).val());
  EXPECT_FLOAT_EQ(1.5, output(1,0).val());
  EXPECT_FLOAT_EQ( -2, output(1,1).val());

  d2 = 0;
  v2 = 0;
  output = stan::agrad::divide(d1, d2);
  EXPECT_FLOAT_EQ(std::numeric_limits<double>::infinity(), output(0,0).val());
  EXPECT_TRUE (std::isnan(output(0,1).val()));
  EXPECT_FLOAT_EQ(-std::numeric_limits<double>::infinity(), output(1,0).val());
  EXPECT_FLOAT_EQ(std::numeric_limits<double>::infinity(), output(1,1).val());

  output = stan::agrad::divide(d1, v2);
  EXPECT_FLOAT_EQ(std::numeric_limits<double>::infinity(), output(0,0).val());
  EXPECT_TRUE (std::isnan(output(0,1).val()));
  EXPECT_FLOAT_EQ(-std::numeric_limits<double>::infinity(), output(1,0).val());
  EXPECT_FLOAT_EQ(std::numeric_limits<double>::infinity(), output(1,1).val());

  output = stan::agrad::divide(v1, d2);
  EXPECT_FLOAT_EQ(std::numeric_limits<double>::infinity(), output(0,0).val());
  EXPECT_TRUE (std::isnan(output(0,1).val()));
  EXPECT_FLOAT_EQ(-std::numeric_limits<double>::infinity(), output(1,0).val());
  EXPECT_FLOAT_EQ(std::numeric_limits<double>::infinity(), output(1,1).val());

  output = stan::agrad::divide(v1, v2);
  EXPECT_FLOAT_EQ(std::numeric_limits<double>::infinity(), output(0,0).val());
  EXPECT_TRUE (std::isnan(output(0,1).val()));
  EXPECT_FLOAT_EQ(-std::numeric_limits<double>::infinity(), output(1,0).val());
  EXPECT_FLOAT_EQ(std::numeric_limits<double>::infinity(), output(1,1).val());
}
// end divide tests

// min tests
TEST (agrad_matrix, min__vector) {
  vector_d d1(3);
  vector_v v1(3);
  
  d1 << 100, 0, -3;
  v1 << 100, 0, -3;
  
  var output;
  output = stan::agrad::min(d1);
  EXPECT_FLOAT_EQ(-3, output.val());
                   
  output = stan::agrad::min(v1);
  EXPECT_FLOAT_EQ(-3, output.val());
}
TEST (agrad_matrix, min__vector__exception) {
  vector_d d;
  vector_v v;
  d.resize(0);
  v.resize(0);
  EXPECT_THROW (stan::agrad::min(d), std::domain_error);
  EXPECT_THROW (stan::agrad::min(v), std::domain_error);
}
TEST (agrad_matrix, min__rowvector) {
  row_vector_d d1(3);
  row_vector_v v1(3);
  
  d1 << 100, 0, -3;
  v1 << 100, 0, -3;
  
  var output;
  output = stan::agrad::min(d1);
  EXPECT_FLOAT_EQ(-3, output.val());
                   
  output = stan::agrad::min(v1);
  EXPECT_FLOAT_EQ(-3, output.val());
}
TEST (agrad_matrix, min__rowvector__exception) {
  row_vector_d d;
  row_vector_v v;
  EXPECT_THROW (stan::agrad::min(d), std::domain_error);
  EXPECT_THROW (stan::agrad::min(v), std::domain_error);
}
TEST (agrad_matrix, min__matrix) {
  matrix_d d1(3,1);
  matrix_v v1(1,3);
  
  d1 << 100, 0, -3;
  v1 << 100, 0, -3;
  
  var output;
  output = stan::agrad::min(d1);
  EXPECT_FLOAT_EQ(-3, output.val());
                   
  output = stan::agrad::min(v1);
  EXPECT_FLOAT_EQ(-3, output.val());
}
TEST (agrad_matrix, min__matrix__exception) {
  matrix_d d;
  matrix_v v;
  EXPECT_THROW (stan::agrad::min(d), std::domain_error);
  EXPECT_THROW (stan::agrad::min(v), std::domain_error);
}
// end min tests

// max tests
TEST (agrad_matrix, max__vector) {
  vector_d d1(3);
  vector_v v1(3);
  
  d1 << 100, 0, -3;
  v1 << 100, 0, -3;
  
  var output;
  output = stan::agrad::max(d1);
  EXPECT_FLOAT_EQ(100, output.val());
                   
  output = stan::agrad::max(v1);
  EXPECT_FLOAT_EQ(100, output.val());
}
TEST (agrad_matrix, max__vector__exception) {
  vector_d d;
  vector_v v;
  EXPECT_THROW (stan::agrad::max(d), std::domain_error);
  EXPECT_THROW (stan::agrad::max(v), std::domain_error);
}
TEST (agrad_matrix, max__rowvector) {
  row_vector_d d1(3);
  row_vector_v v1(3);
  
  d1 << 100, 0, -3;
  v1 << 100, 0, -3;
  
  var output;
  output = stan::agrad::max(d1);
  EXPECT_FLOAT_EQ(100, output.val());
                   
  output = stan::agrad::max(v1);
  EXPECT_FLOAT_EQ(100, output.val());
}
TEST(agrad_matrix, max__rowvector__exception) {
  row_vector_d d;
  row_vector_v v;
  EXPECT_THROW (stan::agrad::max(d), std::domain_error);
  EXPECT_THROW (stan::agrad::max(v), std::domain_error);
}
TEST (agrad_matrix, max__matrix) {
  matrix_d d1(3,1);
  matrix_v v1(1,3);
  
  d1 << 100, 0, -3;
  v1 << 100, 0, -3;
  
  var output;
  output = stan::agrad::max(d1);
  EXPECT_FLOAT_EQ(100, output.val());
                   
  output = stan::agrad::max(v1);
  EXPECT_FLOAT_EQ(100, output.val());
}
TEST (agrad_matrix, max__matrix__exception) {
  matrix_d d;
  matrix_v v;
  EXPECT_THROW (stan::agrad::max(d), std::domain_error);
  EXPECT_THROW (stan::agrad::max(v), std::domain_error);
}
// end max tests

// mean tests
TEST (agrad_matrix, mean__vector) {
  vector_d d1(3);
  vector_v v1(3);
  
  d1 << 100, 0, -3;
  v1 << 100, 0, -3;
  
  var output;
  output = stan::agrad::mean(d1);
  EXPECT_FLOAT_EQ(97.0/3.0, output.val());
                   
  output = stan::agrad::mean(v1);
  EXPECT_FLOAT_EQ(97.0/3.0, output.val());
}
TEST (agrad_matrix, mean__vector__exception) {
  vector_d d;
  vector_v v;
  EXPECT_THROW (stan::agrad::mean(d), std::domain_error);
  EXPECT_THROW (stan::agrad::mean(v), std::domain_error);
}
TEST (agrad_matrix, mean__rowvector) {
  row_vector_d d1(3);
  row_vector_v v1(3);
  
  d1 << 100, 0, -3;
  v1 << 100, 0, -3;
  
  var output;
  output = stan::agrad::mean(d1);
  EXPECT_FLOAT_EQ(97.0/3.0, output.val());
                   
  output = stan::agrad::mean(v1);
  EXPECT_FLOAT_EQ(97.0/3.0, output.val());
}
TEST (agrad_matrix, mean__rowvector__exception) {
  row_vector_d d;
  row_vector_v v;
  EXPECT_THROW (stan::agrad::mean(d), std::domain_error);
  EXPECT_THROW (stan::agrad::mean(v), std::domain_error);
}
TEST (agrad_matrix, mean__matrix) {
  matrix_d d1(3,1);
  matrix_v v1(1,3);
  
  d1 << 100, 0, -3;
  v1 << 100, 0, -3;
  
  var output;
  output = stan::agrad::mean(d1);
  EXPECT_FLOAT_EQ(97.0/3.0, output.val());
                   
  output = stan::agrad::mean(v1);
  EXPECT_FLOAT_EQ(97.0/3.0, output.val());
}
TEST (agrad_matrix, mean__matrix__exception) {
  matrix_d d;
  matrix_v v;
  EXPECT_THROW (stan::agrad::mean(d), std::domain_error);
  EXPECT_THROW (stan::agrad::mean(v), std::domain_error);
}
// end mean tests

// variance tests
TEST (agrad_matrix, variance__vector) {
  vector_d d1(6);
  vector_v v1(6);
  
  d1 << 1, 2, 3, 4, 5, 6;
  v1 << 1, 2, 3, 4, 5, 6;
  
  var output;
  output = stan::agrad::variance(d1);
  EXPECT_FLOAT_EQ(17.5/5.0, output.val());
                   
  output = stan::agrad::variance(v1);
  EXPECT_FLOAT_EQ(17.5/5.0, output.val());

  d1.resize(1);
  v1.resize(1);
  output = stan::agrad::variance(d1);
  EXPECT_FLOAT_EQ(0.0, output.val());
  output = stan::agrad::variance(v1);
  EXPECT_FLOAT_EQ(0.0, output.val());  
}
TEST (agrad_matrix, variance__vector__exception) {
  vector_d d1;
  vector_v v1;
  EXPECT_THROW (stan::agrad::variance(d1), std::domain_error);
  EXPECT_THROW (stan::agrad::variance(v1), std::domain_error);
}
TEST (agrad_matrix, variance__rowvector) {
  row_vector_d d1(6);
  row_vector_v v1(6);
  
  d1 << 1, 2, 3, 4, 5, 6;
  v1 << 1, 2, 3, 4, 5, 6;
  
  var output;
  output = stan::agrad::variance(d1);
  EXPECT_FLOAT_EQ(17.5/5.0, output.val());
                   
  output = stan::agrad::variance(v1);
  EXPECT_FLOAT_EQ(17.5/5.0, output.val());

  d1.resize(1);
  v1.resize(1);
  output = stan::agrad::variance(d1);
  EXPECT_FLOAT_EQ(0.0, output.val());
  output = stan::agrad::variance(v1);
  EXPECT_FLOAT_EQ(0.0, output.val());  
}
TEST (agrad_matrix, variance__rowvector__exception) {
  row_vector_d d1;
  row_vector_v v1;
  EXPECT_THROW (stan::agrad::variance(d1), std::domain_error);
  EXPECT_THROW (stan::agrad::variance(v1), std::domain_error);
}
TEST (agrad_matrix, variance__matrix) {
  matrix_d d1(2, 3);
  matrix_v v1(2, 3);
  
  d1 << 1, 2, 3, 4, 5, 6;
  v1 << 1, 2, 3, 4, 5, 6;
  
  var output;
  output = stan::agrad::variance(d1);
  EXPECT_FLOAT_EQ(17.5/5.0, output.val());
                   
  output = stan::agrad::variance(v1);
  EXPECT_FLOAT_EQ(17.5/5.0, output.val());

  d1.resize(1,1);
  v1.resize(1,1);
  output = stan::agrad::variance(d1);
  EXPECT_FLOAT_EQ(0.0, output.val());
  output = stan::agrad::variance(v1);
  EXPECT_FLOAT_EQ(0.0, output.val());  
}
TEST (agrad_matrix, variance__matrix__exception) {
  matrix_d d1;
  matrix_v v1;
  EXPECT_THROW (stan::agrad::variance(d1), std::domain_error);
  EXPECT_THROW (stan::agrad::variance(v1), std::domain_error);

  d1.resize(0,1);
  v1.resize(0,1);
  EXPECT_THROW (stan::agrad::variance(d1), std::domain_error);
  EXPECT_THROW (stan::agrad::variance(v1), std::domain_error);

  d1.resize(1,0);
  v1.resize(1,0);
  EXPECT_THROW (stan::agrad::variance(d1), std::domain_error);
  EXPECT_THROW (stan::agrad::variance(v1), std::domain_error);
}
// end variance tests

// sd tests
TEST (agrad_matrix, sd__vector) {
  vector_d d1(6);
  vector_v v1(6);
  
  d1 << 1, 2, 3, 4, 5, 6;
  v1 << 1, 2, 3, 4, 5, 6;
  
  var output;
  output = stan::agrad::sd(d1);
  EXPECT_FLOAT_EQ(std::sqrt(17.5/5.0), output.val());
                   
  output = stan::agrad::sd(v1);
  EXPECT_FLOAT_EQ(std::sqrt(17.5/5.0), output.val());
  
  d1.resize(1);
  v1.resize(1);
  output = stan::agrad::sd(d1);
  EXPECT_FLOAT_EQ(0.0, output.val());
  output = stan::agrad::sd(v1);
  EXPECT_FLOAT_EQ(0.0, output.val());
}
TEST (agrad_matrix, sd__vector__exception) {
  vector_d d1;
  vector_v v1;
  EXPECT_THROW (stan::agrad::sd(d1), std::domain_error);
  EXPECT_THROW (stan::agrad::sd(v1), std::domain_error);
}
TEST (agrad_matrix, sd__rowvector) {
  row_vector_d d1(6);
  row_vector_v v1(6);
  
  d1 << 1, 2, 3, 4, 5, 6;
  v1 << 1, 2, 3, 4, 5, 6;
  
  var output;
  output = stan::agrad::sd(d1);
  EXPECT_FLOAT_EQ(std::sqrt(17.5/5.0), output.val());
                   
  output = stan::agrad::sd(v1);
  EXPECT_FLOAT_EQ(std::sqrt(17.5/5.0), output.val());

  d1.resize(1);
  v1.resize(1);
  output = stan::agrad::sd(d1);
  EXPECT_FLOAT_EQ(0.0, output.val());
  output = stan::agrad::sd(v1);
  EXPECT_FLOAT_EQ(0.0, output.val());
}
TEST (agrad_matrix, sd__rowvector__exception) {
  row_vector_d d;
  row_vector_v v;
  
  EXPECT_THROW (stan::agrad::sd(d), std::domain_error);
  EXPECT_THROW (stan::agrad::sd(v), std::domain_error);
}
TEST (agrad_matrix, sd__matrix) {
  matrix_d d1(2, 3);
  matrix_v v1(2, 3);
  
  d1 << 1, 2, 3, 4, 5, 6;
  v1 << 1, 2, 3, 4, 5, 6;
  
  var output;
  output = stan::agrad::sd(d1);
  EXPECT_FLOAT_EQ(std::sqrt(17.5/5.0), output.val());
                   
  output = stan::agrad::sd(v1);
  EXPECT_FLOAT_EQ(std::sqrt(17.5/5.0), output.val());

  d1.resize(1, 1);
  v1.resize(1, 1);
  output = stan::agrad::sd(d1);
  EXPECT_FLOAT_EQ(0.0, output.val());
  output = stan::agrad::sd(v1);
  EXPECT_FLOAT_EQ(0.0, output.val());
}
TEST (agrad_matrix, sd__matrix__exception) {
  matrix_d d;
  matrix_v v;

  EXPECT_THROW (stan::agrad::sd(d), std::domain_error);
  EXPECT_THROW (stan::agrad::sd(v), std::domain_error);

  d.resize(1, 0);
  v.resize(1, 0);
  EXPECT_THROW (stan::agrad::sd(d), std::domain_error);
  EXPECT_THROW (stan::agrad::sd(v), std::domain_error);

  d.resize(0, 1);
  v.resize(0, 1);
  EXPECT_THROW (stan::agrad::sd(d), std::domain_error);
  EXPECT_THROW (stan::agrad::sd(v), std::domain_error);
}
// end sd tests

// sum tests
TEST (agrad_matrix, sum__vector) {
  vector_d d(6);
  vector_v v(6);
  
  d << 1, 2, 3, 4, 5, 6;
  v << 1, 2, 3, 4, 5, 6;
  
  var output;
  output = stan::agrad::sum(d);
  EXPECT_FLOAT_EQ(21.0, output.val());
                   
  output = stan::agrad::sum(v);
  EXPECT_FLOAT_EQ(21.0, output.val());

  d.resize(0);
  v.resize(0);
  EXPECT_FLOAT_EQ(0.0, stan::agrad::sum(d).val());
  EXPECT_FLOAT_EQ(0.0, stan::agrad::sum(v).val());
}
TEST (agrad_matrix, sum__rowvector) {
  row_vector_d d(6);
  row_vector_v v(6);
  
  d << 1, 2, 3, 4, 5, 6;
  v << 1, 2, 3, 4, 5, 6;
  
  var output;
  output = stan::agrad::sum(d);
  EXPECT_FLOAT_EQ(21.0, output.val());
                   
  output = stan::agrad::sum(v);
  EXPECT_FLOAT_EQ(21.0, output.val());

  d.resize(0);
  v.resize(0);
  EXPECT_FLOAT_EQ(0.0, stan::agrad::sum(d).val());
  EXPECT_FLOAT_EQ(0.0, stan::agrad::sum(v).val());
}
TEST (agrad_matrix, sum__matrix) {
  matrix_d d(2, 3);
  matrix_v v(2, 3);
  
  d << 1, 2, 3, 4, 5, 6;
  v << 1, 2, 3, 4, 5, 6;
  
  var output;
  output = stan::agrad::sum(d);
  EXPECT_FLOAT_EQ(21.0, output.val());
                   
  output = stan::agrad::sum(v);
  EXPECT_FLOAT_EQ(21.0, output.val());

  d.resize(0, 0);
  v.resize(0, 0);
  EXPECT_FLOAT_EQ(0.0, stan::agrad::sum(d).val());
  EXPECT_FLOAT_EQ(0.0, stan::agrad::sum(v).val());
}
// end sum tests

// multiply tests
TEST(agrad_matrix, multiply__scalar_scalar) {
  double d1, d2;
  var    v1, v2;

  d1 = 10;
  v1 = 10;
  d2 = -2;
  v2 = -2;
  
  EXPECT_FLOAT_EQ(-20.0, stan::agrad::multiply(d1, v2).val());
  EXPECT_FLOAT_EQ(-20.0, stan::agrad::multiply(v1, d2).val());
  EXPECT_FLOAT_EQ(-20.0, stan::agrad::multiply(v1, v2).val());
}
TEST(agrad_matrix, multiply__vector_scalar) {
  vector_d d1(3);
  vector_v v1(3);
  double d2;
  var v2;
  
  d1 << 100, 0, -3;
  v1 << 100, 0, -3;
  d2 = -2;
  v2 = -2;
  
  vector_v output;
  output = stan::agrad::multiply(d1, v2);
  EXPECT_FLOAT_EQ(-200, output(0).val());
  EXPECT_FLOAT_EQ(   0, output(1).val());
  EXPECT_FLOAT_EQ(   6, output(2).val());

  output = stan::agrad::multiply(v1, d2);
  EXPECT_FLOAT_EQ(-200, output(0).val());
  EXPECT_FLOAT_EQ(   0, output(1).val());
  EXPECT_FLOAT_EQ(   6, output(2).val());

  output = stan::agrad::multiply(v1, v2);
  EXPECT_FLOAT_EQ(-200, output(0).val());
  EXPECT_FLOAT_EQ(   0, output(1).val());
  EXPECT_FLOAT_EQ(   6, output(2).val());
}
TEST(agrad_matrix, multiply__rowvector_scalar) {
  row_vector_d d1(3);
  row_vector_v v1(3);
  double d2;
  var v2;
  
  d1 << 100, 0, -3;
  v1 << 100, 0, -3;
  d2 = -2;
  v2 = -2;
  
  row_vector_v output;
  output = stan::agrad::multiply(d1, v2);
  EXPECT_FLOAT_EQ(-200, output(0).val());
  EXPECT_FLOAT_EQ(   0, output(1).val());
  EXPECT_FLOAT_EQ(   6, output(2).val());

  output = stan::agrad::multiply(v1, d2);
  EXPECT_FLOAT_EQ(-200, output(0).val());
  EXPECT_FLOAT_EQ(   0, output(1).val());
  EXPECT_FLOAT_EQ(   6, output(2).val());

  output = stan::agrad::multiply(v1, v2);
  EXPECT_FLOAT_EQ(-200, output(0).val());
  EXPECT_FLOAT_EQ(   0, output(1).val());
  EXPECT_FLOAT_EQ(   6, output(2).val());
}
TEST(agrad_matrix, multiply__matrix_scalar) {
  matrix_d d1(2,2);
  matrix_v v1(2,2);
  double d2;
  var v2;
  
  d1 << 100, 0, -3, 4;
  v1 << 100, 0, -3, 4;
  d2 = -2;
  v2 = -2;
  
  matrix_v output;
  output = stan::agrad::multiply(d1, v2);
  EXPECT_FLOAT_EQ(-200, output(0,0).val());
  EXPECT_FLOAT_EQ(   0, output(0,1).val());
  EXPECT_FLOAT_EQ(   6, output(1,0).val());
  EXPECT_FLOAT_EQ(  -8, output(1,1).val());

  output = stan::agrad::multiply(v1, d2);
  EXPECT_FLOAT_EQ(-200, output(0,0).val());
  EXPECT_FLOAT_EQ(   0, output(0,1).val());
  EXPECT_FLOAT_EQ(   6, output(1,0).val());
  EXPECT_FLOAT_EQ(  -8, output(1,1).val());
 
  output = stan::agrad::multiply(v1, v2);
  EXPECT_FLOAT_EQ(-200, output(0,0).val());
  EXPECT_FLOAT_EQ(   0, output(0,1).val());
  EXPECT_FLOAT_EQ(   6, output(1,0).val());
  EXPECT_FLOAT_EQ(  -8, output(1,1).val());
}
TEST(agrad_matrix, multiply__rowvector_vector) {
  row_vector_d d1(3);
  row_vector_v v1(3);
  vector_d d2(3);
  vector_v v2(3);
  
  d1 << 1, 3, -5;
  v1 << 1, 3, -5;
  d2 << 4, -2, -1;
  v2 << 4, -2, -1;

  EXPECT_FLOAT_EQ(3, stan::agrad::multiply(v1, v2).val());
  EXPECT_FLOAT_EQ(3, stan::agrad::multiply(v1, d2).val());
  EXPECT_FLOAT_EQ(3, stan::agrad::multiply(d1, v2).val());
  
  d1.resize(1);
  v1.resize(1);
  EXPECT_THROW(stan::agrad::multiply(v1, v2), std::invalid_argument);
  EXPECT_THROW(stan::agrad::multiply(v1, d2), std::invalid_argument);
  EXPECT_THROW(stan::agrad::multiply(d1, v2), std::invalid_argument);
}
TEST(agrad_matrix, multiply__vector_rowvector) {
  vector_d d1(3);
  vector_v v1(3);
  row_vector_d d2(3);
  row_vector_v v2(3);
  
  d1 << 1, 3, -5;
  v1 << 1, 3, -5;
  d2 << 4, -2, -1;
  v2 << 4, -2, -1;

  matrix_v output = stan::agrad::multiply(v1, v2);
  EXPECT_EQ(3, output.rows());
  EXPECT_EQ(3, output.cols());
  EXPECT_FLOAT_EQ(  4, output(0,0).val());
  EXPECT_FLOAT_EQ( -2, output(0,1).val());
  EXPECT_FLOAT_EQ( -1, output(0,2).val());
  EXPECT_FLOAT_EQ( 12, output(1,0).val());
  EXPECT_FLOAT_EQ( -6, output(1,1).val());
  EXPECT_FLOAT_EQ( -3, output(1,2).val());
  EXPECT_FLOAT_EQ(-20, output(2,0).val());
  EXPECT_FLOAT_EQ( 10, output(2,1).val());
  EXPECT_FLOAT_EQ(  5, output(2,2).val());
  
  output = stan::agrad::multiply(v1, d2);
  EXPECT_EQ(3, output.rows());
  EXPECT_EQ(3, output.cols());
  EXPECT_FLOAT_EQ(  4, output(0,0).val());
  EXPECT_FLOAT_EQ( -2, output(0,1).val());
  EXPECT_FLOAT_EQ( -1, output(0,2).val());
  EXPECT_FLOAT_EQ( 12, output(1,0).val());
  EXPECT_FLOAT_EQ( -6, output(1,1).val());
  EXPECT_FLOAT_EQ( -3, output(1,2).val());
  EXPECT_FLOAT_EQ(-20, output(2,0).val());
  EXPECT_FLOAT_EQ( 10, output(2,1).val());
  EXPECT_FLOAT_EQ(  5, output(2,2).val());
  
  output = stan::agrad::multiply(d1, v2);
  EXPECT_EQ(3, output.rows());
  EXPECT_EQ(3, output.cols());
  EXPECT_FLOAT_EQ(  4, output(0,0).val());
  EXPECT_FLOAT_EQ( -2, output(0,1).val());
  EXPECT_FLOAT_EQ( -1, output(0,2).val());
  EXPECT_FLOAT_EQ( 12, output(1,0).val());
  EXPECT_FLOAT_EQ( -6, output(1,1).val());
  EXPECT_FLOAT_EQ( -3, output(1,2).val());
  EXPECT_FLOAT_EQ(-20, output(2,0).val());
  EXPECT_FLOAT_EQ( 10, output(2,1).val());
  EXPECT_FLOAT_EQ(  5, output(2,2).val());
}
TEST(agrad_matrix, multiply__matrix_vector) {
  matrix_d d1(3,2);
  matrix_v v1(3,2);
  vector_d d2(2);
  vector_v v2(2);
  
  d1 << 1, 3, -5, 4, -2, -1;
  v1 << 1, 3, -5, 4, -2, -1;
  d2 << -2, 4;
  v2 << -2, 4;

  vector_v output = stan::agrad::multiply(v1, v2);
  EXPECT_EQ(3, output.size());
  EXPECT_FLOAT_EQ(10, output(0).val());
  EXPECT_FLOAT_EQ(26, output(1).val());
  EXPECT_FLOAT_EQ( 0, output(2).val());

  
  output = stan::agrad::multiply(v1, d2);
  EXPECT_EQ(3, output.size());
  EXPECT_FLOAT_EQ(10, output(0).val());
  EXPECT_FLOAT_EQ(26, output(1).val());
  EXPECT_FLOAT_EQ( 0, output(2).val());
  
  output = stan::agrad::multiply(d1, v2);
  EXPECT_EQ(3, output.size());
  EXPECT_FLOAT_EQ(10, output(0).val());
  EXPECT_FLOAT_EQ(26, output(1).val());
  EXPECT_FLOAT_EQ( 0, output(2).val());
}
TEST(agrad_matrix, multiply__matrix_vector__exception) {
  matrix_d d1(3,2);
  matrix_v v1(3,2);
  vector_d d2(4);
  vector_v v2(4);
  EXPECT_THROW(stan::agrad::multiply(v1, v2), std::invalid_argument);
  EXPECT_THROW(stan::agrad::multiply(v1, d2), std::invalid_argument);
  EXPECT_THROW(stan::agrad::multiply(d1, v2), std::invalid_argument);
}
TEST(agrad_matrix, multiply__rowvector_matrix) {
  row_vector_d d1(3);
  row_vector_v v1(3);
  matrix_d d2(3,2);
  matrix_v v2(3,2);
  
  d1 << -2, 4, 1;
  v1 << -2, 4, 1;
  d2 << 1, 3, -5, 4, -2, -1;
  v2 << 1, 3, -5, 4, -2, -1;

  vector_v output = stan::agrad::multiply(v1, v2);
  EXPECT_EQ(2, output.size());
  EXPECT_FLOAT_EQ(-24, output(0).val());
  EXPECT_FLOAT_EQ(  9, output(1).val());

  output = stan::agrad::multiply(v1, d2);
  EXPECT_EQ(2, output.size());
  EXPECT_FLOAT_EQ(-24, output(0).val());
  EXPECT_FLOAT_EQ(  9, output(1).val());
  
  output = stan::agrad::multiply(d1, v2);
  EXPECT_EQ(2, output.size());
  EXPECT_FLOAT_EQ(-24, output(0).val());
  EXPECT_FLOAT_EQ(  9, output(1).val());
}
TEST(agrad_matrix, multiply__rowvector_matrix__exception) {
  row_vector_d d1(4);
  row_vector_v v1(4);
  matrix_d d2(3,2);
  matrix_v v2(3,2);
  EXPECT_THROW(stan::agrad::multiply(v1, v2), std::invalid_argument);
  EXPECT_THROW(stan::agrad::multiply(v1, d2), std::invalid_argument);
  EXPECT_THROW(stan::agrad::multiply(d1, v2), std::invalid_argument);
}
TEST(agrad_matrix, multiply__matrix_matrix) {
  matrix_d d1(2,3);
  matrix_v v1(2,3);
  matrix_d d2(3,2);
  matrix_v v2(3,2);
  
  d1 << 9, 24, 3, 46, -9, -33;
  v1 << 9, 24, 3, 46, -9, -33;
  d2 << 1, 3, -5, 4, -2, -1;
  v2 << 1, 3, -5, 4, -2, -1;

  matrix_v output = stan::agrad::multiply(v1, v2);
  EXPECT_EQ(2, output.rows());
  EXPECT_EQ(2, output.cols());
  EXPECT_FLOAT_EQ(-117, output(0,0).val());
  EXPECT_FLOAT_EQ( 120, output(0,1).val());
  EXPECT_FLOAT_EQ( 157, output(1,0).val());
  EXPECT_FLOAT_EQ( 135, output(1,1).val());

  output = stan::agrad::multiply(v1, d2);
  EXPECT_EQ(2, output.rows());
  EXPECT_EQ(2, output.cols());
  EXPECT_FLOAT_EQ(-117, output(0,0).val());
  EXPECT_FLOAT_EQ( 120, output(0,1).val());
  EXPECT_FLOAT_EQ( 157, output(1,0).val());
  EXPECT_FLOAT_EQ( 135, output(1,1).val());
  
  output = stan::agrad::multiply(d1, v2);
  EXPECT_EQ(2, output.rows());
  EXPECT_EQ(2, output.cols());
  EXPECT_FLOAT_EQ(-117, output(0,0).val());
  EXPECT_FLOAT_EQ( 120, output(0,1).val());
  EXPECT_FLOAT_EQ( 157, output(1,0).val());
  EXPECT_FLOAT_EQ( 135, output(1,1).val());
}
TEST(agrad_matrix, multiply__matrix_matrix__exception) {
  matrix_d d1(2,2);
  matrix_v v1(2,2);
  matrix_d d2(3,2);
  matrix_v v2(3,2);

  EXPECT_THROW(stan::agrad::multiply(v1, v2), std::invalid_argument);
  EXPECT_THROW(stan::agrad::multiply(v1, d2), std::invalid_argument);
  EXPECT_THROW(stan::agrad::multiply(d1, v2), std::invalid_argument);
}
// end multiply tests



TEST(agrad_matrix,transpose_matrix) {
  matrix_v a(2,3);
  a << -1.0, 2.0, -3.0, 
        5.0, 10.0, 100.0;
  
  AVEC x = createAVEC(a(0,0), a(0,2), a(1,1));
  
  matrix_v c = transpose(a);
  EXPECT_FLOAT_EQ(-1.0,c(0,0).val());
  EXPECT_FLOAT_EQ(10.0,c(1,1).val());
  EXPECT_FLOAT_EQ(-3.0,c(2,0).val());
  EXPECT_EQ(3,c.rows());
  EXPECT_EQ(2,c.cols());

  VEC g = cgradvec(c(2,0),x);
  EXPECT_FLOAT_EQ(0.0,g[0]);
  EXPECT_FLOAT_EQ(1.0,g[1]);
  EXPECT_FLOAT_EQ(0.0,g[2]);
}
TEST(agrad_matrix,transpose_vector) {
  vector_v a(3);
  a << 1.0, 2.0, 3.0;
  
  AVEC x = createAVEC(a(0),a(1),a(2));

  row_vector_v a_tr = transpose(a);
  EXPECT_EQ(a.size(),a_tr.size());
  for (size_t i = 0; i < 3; ++i)
    EXPECT_FLOAT_EQ(a(i).val(),a_tr(i).val());

  VEC g = cgradvec(a_tr(1),x);
  EXPECT_FLOAT_EQ(0.0,g[0]);
  EXPECT_FLOAT_EQ(1.0,g[1]);
  EXPECT_FLOAT_EQ(0.0,g[2]);
}
TEST(agrad_matrix,transpose_row_vector) {
  row_vector_v a(3);
  a << 1.0, 2.0, 3.0;
  
  AVEC x = createAVEC(a(0),a(1),a(2));

  vector_v a_tr = transpose(a);
  EXPECT_EQ(a.size(),a_tr.size());
  for (size_t i = 0; i < 3; ++i)
    EXPECT_FLOAT_EQ(a(i).val(),a_tr(i).val());

  VEC g = cgradvec(a_tr(1),x);
  EXPECT_FLOAT_EQ(0.0,g[0]);
  EXPECT_FLOAT_EQ(1.0,g[1]);
  EXPECT_FLOAT_EQ(0.0,g[2]);
}


TEST(agrad_matrix,mv_trace) {
  matrix_v a(2,2);
  a << -1.0, 2.0, 
       5.0, 10.0;
  
  AVEC x = createAVEC(a(0,0), a(0,1), a(1,0), a(1,1));

  AVAR s = trace(a);
  EXPECT_FLOAT_EQ(9.0,s.val());
  
  VEC g = cgradvec(s,x);
  EXPECT_FLOAT_EQ(1.0, g[0]);
  EXPECT_FLOAT_EQ(0.0, g[1]);
  EXPECT_FLOAT_EQ(0.0, g[2]);
  EXPECT_FLOAT_EQ(1.0, g[3]);
}  


TEST(agrad_matrix,mdivide_left_val) {
  matrix_v Av(2,2);
  matrix_d Ad(2,2);
  matrix_v I;

  Av << 2.0, 3.0, 
        5.0, 7.0;
  Ad << 2.0, 3.0, 
        5.0, 7.0;

  I = mdivide_left(Av,Av);
  EXPECT_NEAR(1.0,I(0,0).val(),1.0E-12);
  EXPECT_NEAR(0.0,I(0,1).val(),1.0E-12);
  EXPECT_NEAR(0.0,I(1,0).val(),1.0E-12);
  EXPECT_NEAR(1.0,I(1,1).val(),1.0e-12);

  I = mdivide_left(Av,Ad);
  EXPECT_NEAR(1.0,I(0,0).val(),1.0E-12);
  EXPECT_NEAR(0.0,I(0,1).val(),1.0E-12);
  EXPECT_NEAR(0.0,I(1,0).val(),1.0E-12);
  EXPECT_NEAR(1.0,I(1,1).val(),1.0e-12);

  I = mdivide_left(Ad,Av);
  EXPECT_NEAR(1.0,I(0,0).val(),1.0E-12);
  EXPECT_NEAR(0.0,I(0,1).val(),1.0E-12);
  EXPECT_NEAR(0.0,I(1,0).val(),1.0E-12);
  EXPECT_NEAR(1.0,I(1,1).val(),1.0e-12);
}

TEST(agrad_matrix,mdivide_right_val) {
  matrix_v Av(2,2);
  matrix_d Ad(2,2);
  matrix_v I;

  Av << 2.0, 3.0, 
        5.0, 7.0;
  Ad << 2.0, 3.0, 
        5.0, 7.0;

  I = mdivide_right(Av,Av);
  EXPECT_NEAR(1.0,I(0,0).val(),1.0E-12);
  EXPECT_NEAR(0.0,I(0,1).val(),1.0E-12);
  EXPECT_NEAR(0.0,I(1,0).val(),1.0E-12);
  EXPECT_NEAR(1.0,I(1,1).val(),1.0e-12);

  I = mdivide_right(Av,Ad);
  EXPECT_NEAR(1.0,I(0,0).val(),1.0E-12);
  EXPECT_NEAR(0.0,I(0,1).val(),1.0E-12);
  EXPECT_NEAR(0.0,I(1,0).val(),1.0E-12);
  EXPECT_NEAR(1.0,I(1,1).val(),1.0e-12);

  I = mdivide_right(Ad,Av);
  EXPECT_NEAR(1.0,I(0,0).val(),1.0E-12);
  EXPECT_NEAR(0.0,I(0,1).val(),1.0E-12);
  EXPECT_NEAR(0.0,I(1,0).val(),1.0E-12);
  EXPECT_NEAR(1.0,I(1,1).val(),1.0e-12);
}

TEST(agrad_matrix,inverse_val) {
  using stan::math::inverse;
  matrix_v a(2,2);
  a << 2.0, 3.0, 
       5.0, 7.0;

  matrix_v a_inv = inverse(a);

  matrix_v I = multiply(a,a_inv);

  EXPECT_NEAR(1.0,I(0,0).val(),1.0E-12);
  EXPECT_NEAR(0.0,I(0,1).val(),1.0E-12);
  EXPECT_NEAR(0.0,I(1,0).val(),1.0E-12);
  EXPECT_NEAR(1.0,I(1,1).val(),1.0e-12);
}
TEST(agrad_matrix,inverse_grad) {
  using stan::math::inverse;
  
  for (size_t k = 0; k < 2; ++k) {
    for (size_t l = 0; l < 2; ++l) {

      matrix_v ad(2,2);
      ad << 2.0, 3.0, 
        5.0, 7.0;

      AVEC x = createAVEC(ad(0,0),ad(0,1),ad(1,0),ad(1,1));

      matrix_v ad_inv = inverse(ad);

      // int k = 0;
      // int l = 1;
      std::vector<double> g;
      ad_inv(k,l).grad(x,g);

      int idx = 0;
      for (int i = 0; i < 2; ++i) {
        for (int j = 0; j < 2; ++j) {
          EXPECT_FLOAT_EQ(-ad_inv(k,i).val() * ad_inv(j,l).val(), g[idx]);
          ++idx;
        }
      }
    }
  }
}
TEST(agrad_matrix,inverse_inverse_sum) {
  using stan::math::sum;
  using stan::math::inverse;

  matrix_v a(4,4);
  a << 2.0, 3.0, 4.0, 5.0, 
    9.0, -1.0, 2.0, 2.0,
    4.0, 3.0, 7.0, -1.0,
    0.0, 1.0, 19.0, 112.0;

  AVEC x;
  for (int i = 0; i < 4; ++i)
    for (int j = 0; j < 4; ++j)
      x.push_back(a(i,j));

  AVAR a_inv_inv_sum = sum(inverse(inverse(a)));

  VEC g = cgradvec(a_inv_inv_sum,x);

  for (size_t k = 0; k < x.size(); ++k)
    EXPECT_FLOAT_EQ(1.0,g[k]);
}



TEST(agrad_matrix,eigenval_sum) {
  using stan::math::eigenvalues;
  using stan::math::sum;

  matrix_v a(3,3);
  a << 1.0, 2.0, 3.0, 5.0, 7.0, 9.0, 13.0, 11.0, 19.0;
  AVEC x = createAVEC(a(0,0), a(1,1), a(2,2), a(1,2));
  x.push_back(a(0,1));
  x.push_back(a(2,0));

  // grad sum eig = I
  vector_v a_eigenvalues = eigenvalues(a);
  
  AVAR sum_a_eigenvalues = sum(a_eigenvalues);
  
  VEC g = cgradvec(sum_a_eigenvalues,x);

  EXPECT_NEAR(1.0,g[0],1.0E-11);
  EXPECT_NEAR(1.0,g[1],1.0E-11);
  EXPECT_NEAR(1.0,g[2],1.0E-11);

  EXPECT_NEAR(0.0,g[3],1.0E-10);
  EXPECT_NEAR(0.0,g[4],1.0E-10);
  EXPECT_NEAR(0.0,g[5],1.0E-10);
}

TEST(agrad_matrix,mat_cholesky) {
  // symmetric
  matrix_v X(2,2);
  AVAR a = 3.0;
  AVAR b = -1.0;
  AVAR c = -1.0;
  AVAR d = 1.0;
  X << a, b, 
       c, d;
  
  matrix_v L = cholesky_decompose(X);

  matrix_v LL_trans = multiply(L,transpose(L));
  EXPECT_FLOAT_EQ(a.val(),LL_trans(0,0).val());
  EXPECT_FLOAT_EQ(b.val(),LL_trans(0,1).val());
  EXPECT_FLOAT_EQ(c.val(),LL_trans(1,0).val());
  EXPECT_FLOAT_EQ(d.val(),LL_trans(1,1).val());
}


// norm tests for raw calls; move into promotion lib
TEST(agrad_matrix,mv_squaredNorm) {
  matrix_v a(2,2);
  a << -1.0, 2.0, 
       5.0, 10.0;
  
  AVEC x = createAVEC(a(0,0), a(0,1), a(1,0), a(1,1));

  AVAR s = a.squaredNorm();
  EXPECT_FLOAT_EQ(130.0,s.val());
  
  VEC g = cgradvec(s,x);
  EXPECT_FLOAT_EQ(-2.0, g[0]);
  EXPECT_FLOAT_EQ(4.0, g[1]);
  EXPECT_FLOAT_EQ(10.0, g[2]);
  EXPECT_FLOAT_EQ(20.0, g[3]);
}  
TEST(agrad_matrix,mv_norm) {
  matrix_v a(2,1);
  a << -3.0, 4.0;
  
  AVEC x = createAVEC(a(0,0), a(1,0));

  AVAR s = a.norm();
  EXPECT_FLOAT_EQ(5.0,s.val());

  // (see hypot in special_functions_test) 
  VEC g = cgradvec(s,x);
  EXPECT_FLOAT_EQ(-3.0/5.0, g[0]);
  EXPECT_FLOAT_EQ(4.0/5.0, g[1]);
}  
TEST(agrad_matrix,mv_lp_norm) {
  matrix_v a(2,2);
  a << -1.0, 2.0, 
    5.0, 0.0;
  
  AVEC x = createAVEC(a(0,0), a(0,1), a(1,0), a(1,1));

  AVAR s = a.lpNorm<1>();
  EXPECT_FLOAT_EQ(8.0,s.val());
  
  VEC g = cgradvec(s,x);
  EXPECT_FLOAT_EQ(-1.0,g[0]);
  EXPECT_FLOAT_EQ(1.0,g[1]);
  EXPECT_FLOAT_EQ(1.0,g[2]);
  EXPECT_FLOAT_EQ(0.0,g[3]); // ? depends on impl here, could be -1 or 1
}  
TEST(agrad_matrix,mv_lp_norm_inf) {
  matrix_v a(2,2);
  a << -1.0, 2.0, 
    -5.0, 0.0;
  
  AVEC x = createAVEC(a(0,0), a(0,1), a(1,0), a(1,1));

  AVAR s = a.lpNorm<Eigen::Infinity>();
  EXPECT_FLOAT_EQ(5.0,s.val());
  
  VEC g = cgradvec(s,x);
  EXPECT_FLOAT_EQ(0.0,g[0]);
  EXPECT_FLOAT_EQ(0.0,g[1]);
  EXPECT_FLOAT_EQ(-1.0,g[2]);
  EXPECT_FLOAT_EQ(0.0,g[3]); 
}  

TEST(agradMatrix,multiply_scalar_vector_cv) {
  using stan::agrad::multiply;
  vector_v x(3);
  x << 1, 2, 3;
  AVEC x_ind = createAVEC(x(0),x(1),x(2));
  vector_v y = multiply(2.0,x);
  EXPECT_FLOAT_EQ(2.0,y(0).val());
  EXPECT_FLOAT_EQ(4.0,y(1).val());
  EXPECT_FLOAT_EQ(6.0,y(2).val());

  VEC g = cgradvec(y(0),x_ind);
  EXPECT_FLOAT_EQ(2.0,g[0]);
  EXPECT_FLOAT_EQ(0.0,g[1]);
  EXPECT_FLOAT_EQ(0.0,g[2]);
}
TEST(agradMatrix,multiply_scalar_vector_vv) {
  using stan::agrad::multiply;
  vector_v x(3);
  x << 1, 4, 9;
  AVAR two = 2.0;
  AVEC x_ind = createAVEC(x(0),x(1),x(2),two);
  vector_v y = multiply(two,x);
  EXPECT_FLOAT_EQ(2.0,y(0).val());
  EXPECT_FLOAT_EQ(8.0,y(1).val());
  EXPECT_FLOAT_EQ(18.0,y(2).val());

  VEC g = cgradvec(y(1),x_ind);
  EXPECT_FLOAT_EQ(0.0,g[0]);
  EXPECT_FLOAT_EQ(2.0,g[1]);
  EXPECT_FLOAT_EQ(0.0,g[2]);
  EXPECT_FLOAT_EQ(4.0,g[3]);
}
TEST(agradMatrix,multiply_scalar_vector_vc) {
  using stan::agrad::multiply;
  vector_v x(3);
  x << 1, 2, 3;
  AVAR two = 2.0;
  AVEC x_ind = createAVEC(two);
  vector_v y = multiply(two,x);
  EXPECT_FLOAT_EQ(2.0,y(0).val());
  EXPECT_FLOAT_EQ(4.0,y(1).val());
  EXPECT_FLOAT_EQ(6.0,y(2).val());

  VEC g = cgradvec(y(2),x_ind);
  EXPECT_FLOAT_EQ(3.0,g[0]);
}

TEST(agradMatrix,multiply_scalar_row_vector_cv) {
  using stan::agrad::multiply;
  row_vector_v x(3);
  x << 1, 2, 3;
  AVEC x_ind = createAVEC(x(0),x(1),x(2));
  row_vector_v y = multiply(2.0,x);
  EXPECT_FLOAT_EQ(2.0,y(0).val());
  EXPECT_FLOAT_EQ(4.0,y(1).val());
  EXPECT_FLOAT_EQ(6.0,y(2).val());

  VEC g = cgradvec(y(0),x_ind);
  EXPECT_FLOAT_EQ(2.0,g[0]);
  EXPECT_FLOAT_EQ(0.0,g[1]);
  EXPECT_FLOAT_EQ(0.0,g[2]);
}
TEST(agradMatrix,multiply_scalar_row_vector_vv) {
  using stan::agrad::multiply;
  row_vector_v x(3);
  x << 1, 4, 9;
  AVAR two = 2.0;
  AVEC x_ind = createAVEC(x(0),x(1),x(2),two);
  row_vector_v y = multiply(two,x);
  EXPECT_FLOAT_EQ(2.0,y(0).val());
  EXPECT_FLOAT_EQ(8.0,y(1).val());
  EXPECT_FLOAT_EQ(18.0,y(2).val());

  VEC g = cgradvec(y(1),x_ind);
  EXPECT_FLOAT_EQ(0.0,g[0]);
  EXPECT_FLOAT_EQ(2.0,g[1]);
  EXPECT_FLOAT_EQ(0.0,g[2]);
  EXPECT_FLOAT_EQ(4.0,g[3]);
}
TEST(agradMatrix,multiply_scalar_row_vector_vc) {
  using stan::agrad::multiply;
  row_vector_v x(3);
  x << 1, 2, 3;
  AVAR two = 2.0;
  AVEC x_ind = createAVEC(two);
  row_vector_v y = multiply(two,x);
  EXPECT_FLOAT_EQ(2.0,y(0).val());
  EXPECT_FLOAT_EQ(4.0,y(1).val());
  EXPECT_FLOAT_EQ(6.0,y(2).val());

  VEC g = cgradvec(y(2),x_ind);
  EXPECT_FLOAT_EQ(3.0,g[0]);
}

TEST(agradMatrix,multiply_scalar_matrix_cv) {
  using stan::agrad::multiply;
  matrix_v x(2,3);
  x << 1, 2, 3, 4, 5, 6;
  AVEC x_ind = createAVEC(x(0,0),x(0,1),x(0,2),x(1,0));
  matrix_v y = multiply(2.0,x);
  EXPECT_FLOAT_EQ(2.0,y(0,0).val());
  EXPECT_FLOAT_EQ(4.0,y(0,1).val());
  EXPECT_FLOAT_EQ(6.0,y(0,2).val());

  VEC g = cgradvec(y(0,0),x_ind);
  EXPECT_FLOAT_EQ(2.0,g[0]);
  EXPECT_FLOAT_EQ(0.0,g[1]);
  EXPECT_FLOAT_EQ(0.0,g[2]);
  EXPECT_FLOAT_EQ(0.0,g[3]);
}

TEST(agradMatrix,multiply_scalar_matrix_vc) {
  using stan::agrad::multiply;
  matrix_d x(2,3);
  x << 1, 2, 3, 4, 5, 6;
  AVAR two = 2.0;
  AVEC x_ind = createAVEC(two);

  matrix_v y = multiply(two,x);
  EXPECT_FLOAT_EQ(2.0,y(0,0).val());
  EXPECT_FLOAT_EQ(4.0,y(0,1).val());
  EXPECT_FLOAT_EQ(6.0,y(0,2).val());

  VEC g = cgradvec(y(1,0),x_ind);
  EXPECT_FLOAT_EQ(4.0,g[0]);
}

TEST(agradMatrix,elt_multiply_vec_vv) {
  using stan::agrad::elt_multiply;
  vector_v x(2);
  x << 2, 5;
  vector_v y(2);
  y << 10, 100;
  AVEC x_ind = createAVEC(x(0),x(1),y(0),y(1));
  vector_v z = elt_multiply(x,y);
  EXPECT_FLOAT_EQ(20.0,z(0).val());
  EXPECT_FLOAT_EQ(500.0,z(1).val());

  VEC g = cgradvec(z(0),x_ind);
  EXPECT_FLOAT_EQ(10.0,g[0]);
  EXPECT_FLOAT_EQ(0.0,g[1]);
  EXPECT_FLOAT_EQ(2.0,g[2]);
  EXPECT_FLOAT_EQ(0.0,g[3]);
}
TEST(agradMatrix,elt_multiply_vec_vd) {
  using stan::agrad::elt_multiply;
  vector_v x(2);
  x << 2, 5;
  vector_d y(2);
  y << 10, 100;
  AVEC x_ind = createAVEC(x(0),x(1));
  vector_v z = elt_multiply(x,y);
  EXPECT_FLOAT_EQ(20.0,z(0).val());
  EXPECT_FLOAT_EQ(500.0,z(1).val());

  VEC g = cgradvec(z(0),x_ind);
  EXPECT_FLOAT_EQ(10.0,g[0]);
  EXPECT_FLOAT_EQ(0.0,g[1]);
}
TEST(agradMatrix,elt_multiply_vec_dv) {
  using stan::agrad::elt_multiply;
  vector_d x(2);
  x << 2, 5;
  vector_v y(2);
  y << 10, 100;
  AVEC x_ind = createAVEC(y(0),y(1));
  vector_v z = elt_multiply(x,y);
  EXPECT_FLOAT_EQ(20.0,z(0).val());
  EXPECT_FLOAT_EQ(500.0,z(1).val());

  VEC g = cgradvec(z(0),x_ind);
  EXPECT_FLOAT_EQ(2.0,g[0]);
  EXPECT_FLOAT_EQ(0.0,g[1]);
}

TEST(agradMatrix,elt_multiply_row_vec_vv) {
  using stan::agrad::elt_multiply;
  row_vector_v x(2);
  x << 2, 5;
  row_vector_v y(2);
  y << 10, 100;
  AVEC x_ind = createAVEC(x(0),x(1),y(0),y(1));
  row_vector_v z = elt_multiply(x,y);
  EXPECT_FLOAT_EQ(20.0,z(0).val());
  EXPECT_FLOAT_EQ(500.0,z(1).val());

  VEC g = cgradvec(z(0),x_ind);
  EXPECT_FLOAT_EQ(10.0,g[0]);
  EXPECT_FLOAT_EQ(0.0,g[1]);
  EXPECT_FLOAT_EQ(2.0,g[2]);
  EXPECT_FLOAT_EQ(0.0,g[3]);
}
TEST(agradMatrix,elt_multiply_row_vec_vd) {
  using stan::agrad::elt_multiply;
  row_vector_v x(2);
  x << 2, 5;
  row_vector_d y(2);
  y << 10, 100;
  AVEC x_ind = createAVEC(x(0),x(1));
  row_vector_v z = elt_multiply(x,y);
  EXPECT_FLOAT_EQ(20.0,z(0).val());
  EXPECT_FLOAT_EQ(500.0,z(1).val());

  VEC g = cgradvec(z(0),x_ind);
  EXPECT_FLOAT_EQ(10.0,g[0]);
  EXPECT_FLOAT_EQ(0.0,g[1]);
}
TEST(agradMatrix,elt_multiply_row_vec_dv) {
  using stan::agrad::elt_multiply;
  row_vector_d x(2);
  x << 2, 5;
  row_vector_v y(2);
  y << 10, 100;
  AVEC x_ind = createAVEC(y(0),y(1));
  row_vector_v z = elt_multiply(x,y);
  EXPECT_FLOAT_EQ(20.0,z(0).val());
  EXPECT_FLOAT_EQ(500.0,z(1).val());

  VEC g = cgradvec(z(0),x_ind);
  EXPECT_FLOAT_EQ(2.0,g[0]);
  EXPECT_FLOAT_EQ(0.0,g[1]);
}


TEST(agradMatrix,elt_multiply_matrix_vv) {
  using stan::agrad::elt_multiply;
  matrix_v x(2,3);
  x << 2, 5, 6, 9, 13, 29;
  matrix_v y(2,3);
  y << 10, 100, 1000, 10000, 100000, 1000000;
  AVEC x_ind = createAVEC(x(0,0),x(0,1),x(0,2),y(0,0));
  matrix_v z = elt_multiply(x,y);
  EXPECT_FLOAT_EQ(20.0,z(0,0).val());
  EXPECT_FLOAT_EQ(500.0,z(0,1).val());
  EXPECT_FLOAT_EQ(29000000.0,z(1,2).val());

  VEC g = cgradvec(z(0,0),x_ind);
  EXPECT_FLOAT_EQ(10.0,g[0]);
  EXPECT_FLOAT_EQ(0.0,g[1]);
  EXPECT_FLOAT_EQ(0.0,g[2]);
  EXPECT_FLOAT_EQ(2.0,g[3]);
}
TEST(agradMatrix,elt_multiply_matrix_vd) {
  using stan::agrad::elt_multiply;
  matrix_v x(2,3);
  x << 2, 5, 6, 9, 13, 29;
  matrix_d y(2,3);
  y << 10, 100, 1000, 10000, 100000, 1000000;
  AVEC x_ind = createAVEC(x(0,0),x(0,1),x(0,2),x(1,0));
  matrix_v z = elt_multiply(x,y);
  EXPECT_FLOAT_EQ(20.0,z(0,0).val());
  EXPECT_FLOAT_EQ(500.0,z(0,1).val());
  EXPECT_FLOAT_EQ(29000000.0,z(1,2).val());

  VEC g = cgradvec(z(0,0),x_ind);
  EXPECT_FLOAT_EQ(10.0,g[0]);
  EXPECT_FLOAT_EQ(0.0,g[1]);
  EXPECT_FLOAT_EQ(0.0,g[2]);
  EXPECT_FLOAT_EQ(0.0,g[3]);
}
TEST(agradMatrix,elt_multiply_matrix_dv) {
  using stan::agrad::elt_multiply;
  matrix_d x(2,3);
  x << 2, 5, 6, 9, 13, 29;
  matrix_v y(2,3);
  y << 10, 100, 1000, 10000, 100000, 1000000;
  AVEC x_ind = createAVEC(y(0,0),y(0,1));
  matrix_v z = elt_multiply(x,y);
  EXPECT_FLOAT_EQ(20.0,z(0,0).val());
  EXPECT_FLOAT_EQ(500.0,z(0,1).val());
  EXPECT_FLOAT_EQ(29000000.0,z(1,2).val());

  VEC g = cgradvec(z(0,0),x_ind);
  EXPECT_FLOAT_EQ(2.0,g[0]);
  EXPECT_FLOAT_EQ(0.0,g[1]);
}

TEST(agradMatrix,elt_divide_vec_vv) {
  using stan::agrad::elt_divide;
  vector_v x(2);
  x << 2, 5;
  vector_v y(2);
  y << 10, 100;
  AVEC x_ind = createAVEC(x(0),x(1),y(0),y(1));
  vector_v z = elt_divide(x,y);
  EXPECT_FLOAT_EQ(0.2,z(0).val());
  EXPECT_FLOAT_EQ(0.05,z(1).val());

  VEC g = cgradvec(z(0),x_ind);
  EXPECT_FLOAT_EQ(1.0/10.0,g[0]);
  EXPECT_FLOAT_EQ(0.0,g[1]);
  EXPECT_FLOAT_EQ(2.0 / (- 10.0 * 10.0), g[2]);
  EXPECT_FLOAT_EQ(0.0,g[3]);
}
TEST(agradMatrix,elt_divide_vec_vd) {
  using stan::agrad::elt_divide;
  vector_v x(2);
  x << 2, 5;
  vector_d y(2);
  y << 10, 100;
  AVEC x_ind = createAVEC(x(0),x(1));
  vector_v z = elt_divide(x,y);
  EXPECT_FLOAT_EQ(0.2,z(0).val());
  EXPECT_FLOAT_EQ(0.05,z(1).val());

  VEC g = cgradvec(z(0),x_ind);
  EXPECT_FLOAT_EQ(1.0/10.0,g[0]);
  EXPECT_FLOAT_EQ(0.0,g[1]);
}
TEST(agradMatrix,elt_divide_vec_dv) {
  using stan::agrad::elt_divide;
  vector_d x(2);
  x << 2, 5;
  vector_v y(2);
  y << 10, 100;
  AVEC x_ind = createAVEC(y(0),y(1));
  vector_v z = elt_divide(x,y);
  EXPECT_FLOAT_EQ(0.2,z(0).val());
  EXPECT_FLOAT_EQ(0.05,z(1).val());

  VEC g = cgradvec(z(0),x_ind);
  EXPECT_FLOAT_EQ(2.0 / (- 10.0 * 10.0), g[0]);
  EXPECT_FLOAT_EQ(0.0,g[1]);
}

TEST(agradMatrix,elt_divide_rowvec_vv) {
  using stan::agrad::elt_divide;
  row_vector_v x(2);
  x << 2, 5;
  row_vector_v y(2);
  y << 10, 100;
  AVEC x_ind = createAVEC(x(0),x(1),y(0),y(1));
  row_vector_v z = elt_divide(x,y);
  EXPECT_FLOAT_EQ(0.2,z(0).val());
  EXPECT_FLOAT_EQ(0.05,z(1).val());

  VEC g = cgradvec(z(0),x_ind);
  EXPECT_FLOAT_EQ(1.0/10.0,g[0]);
  EXPECT_FLOAT_EQ(0.0,g[1]);
  EXPECT_FLOAT_EQ(2.0 / (- 10.0 * 10.0), g[2]);
  EXPECT_FLOAT_EQ(0.0,g[3]);
}
TEST(agradMatrix,elt_divide_rowvec_vd) {
  using stan::agrad::elt_divide;
  row_vector_v x(2);
  x << 2, 5;
  row_vector_d y(2);
  y << 10, 100;
  AVEC x_ind = createAVEC(x(0),x(1));
  row_vector_v z = elt_divide(x,y);
  EXPECT_FLOAT_EQ(0.2,z(0).val());
  EXPECT_FLOAT_EQ(0.05,z(1).val());

  VEC g = cgradvec(z(0),x_ind);
  EXPECT_FLOAT_EQ(1.0/10.0,g[0]);
  EXPECT_FLOAT_EQ(0.0,g[1]);
}
TEST(agradMatrix,elt_divide_rowvec_dv) {
  using stan::agrad::elt_divide;
  row_vector_d x(2);
  x << 2, 5;
  row_vector_v y(2);
  y << 10, 100;
  AVEC x_ind = createAVEC(y(0),y(1));
  row_vector_v z = elt_divide(x,y);
  EXPECT_FLOAT_EQ(0.2,z(0).val());
  EXPECT_FLOAT_EQ(0.05,z(1).val());

  VEC g = cgradvec(z(0),x_ind);
  EXPECT_FLOAT_EQ(2.0 / (- 10.0 * 10.0), g[0]);
  EXPECT_FLOAT_EQ(0.0,g[1]);
}


TEST(agradMatrix,elt_divide_mat_vv) {
  using stan::agrad::elt_divide;
  matrix_v x(2,3);
  x << 2, 5, 7, 13, 29, 112;
  matrix_v y(2,3);
  y << 10, 100, 1000, 10000, 100000, 1000000;
  AVEC x_ind = createAVEC(x(0,0),x(0,1),y(0,0),y(0,1));
  matrix_v z = elt_divide(x,y);
  EXPECT_FLOAT_EQ(0.2,z(0,0).val());
  EXPECT_FLOAT_EQ(0.05,z(0,1).val());
  EXPECT_FLOAT_EQ(112.0/1000000.0,z(1,2).val());

  VEC g = cgradvec(z(0),x_ind);
  EXPECT_FLOAT_EQ(1.0/10.0,g[0]);
  EXPECT_FLOAT_EQ(0.0,g[1]);
  EXPECT_FLOAT_EQ(2.0 / (- 10.0 * 10.0), g[2]);
  EXPECT_FLOAT_EQ(0.0,g[3]);
}
TEST(agradMatrix,elt_divide_mat_vd) {
  using stan::agrad::elt_divide;
  matrix_v x(2,3);
  x << 2, 5, 7, 13, 29, 112;
  matrix_d y(2,3);
  y << 10, 100, 1000, 10000, 100000, 1000000;
  AVEC x_ind = createAVEC(x(0,0),x(0,1));
  matrix_v z = elt_divide(x,y);
  EXPECT_FLOAT_EQ(0.2,z(0,0).val());
  EXPECT_FLOAT_EQ(0.05,z(0,1).val());
  EXPECT_FLOAT_EQ(112.0/1000000.0,z(1,2).val());

  VEC g = cgradvec(z(0),x_ind);
  EXPECT_FLOAT_EQ(1.0/10.0,g[0]);
  EXPECT_FLOAT_EQ(0.0,g[1]);
}
TEST(agradMatrix,elt_divide_mat_dv) {
  using stan::agrad::elt_divide;
  matrix_d x(2,3);
  x << 2, 5, 7, 13, 29, 112;
  matrix_v y(2,3);
  y << 10, 100, 1000, 10000, 100000, 1000000;
  AVEC x_ind = createAVEC(y(0,0),y(0,1));
  matrix_v z = elt_divide(x,y);
  EXPECT_FLOAT_EQ(0.2,z(0,0).val());
  EXPECT_FLOAT_EQ(0.05,z(0,1).val());
  EXPECT_FLOAT_EQ(112.0/1000000.0,z(1,2).val());

  VEC g = cgradvec(z(0),x_ind);
  EXPECT_FLOAT_EQ(2.0 / (- 10.0 * 10.0), g[0]);
  EXPECT_FLOAT_EQ(0.0,g[1]);
}
TEST(agradMatrix,col_v) {
  using stan::agrad::col;
  matrix_v y(2,3);
  y << 1, 2, 3, 4, 5, 6;
  vector_v z = col(y,1);
  EXPECT_EQ(2,z.size());
  EXPECT_FLOAT_EQ(1.0,z[0].val());
  EXPECT_FLOAT_EQ(4.0,z[1].val());

  vector_v w = col(y,2);
  EXPECT_EQ(2,w.size());
  EXPECT_EQ(2.0,w[0].val());
  EXPECT_EQ(5.0,w[1].val());
}
TEST(agradMatrix,col_v_exc0) {
  using stan::agrad::col;
  matrix_v y(2,3);
  y << 1, 2, 3, 4, 5, 6;
  EXPECT_THROW(col(y,0),std::invalid_argument);
}
TEST(agradMatrix,col_v_excHigh) {
  using stan::agrad::col;
  matrix_v y(2,3);
  y << 1, 2, 3, 4, 5, 6;
  EXPECT_THROW(col(y,5),std::invalid_argument);
}
TEST(agradMatrix,row_v) {
  using stan::agrad::row;
  matrix_v y(2,3);
  y << 1, 2, 3, 4, 5, 6;
  vector_v z = row(y,1);
  EXPECT_EQ(3,z.size());
  EXPECT_FLOAT_EQ(1.0,z[0].val());
  EXPECT_FLOAT_EQ(2.0,z[1].val());
  EXPECT_FLOAT_EQ(3.0,z[2].val());

  vector_v w = row(y,2);
  EXPECT_EQ(3,w.size());
  EXPECT_EQ(4.0,w[0].val());
  EXPECT_EQ(5.0,w[1].val());
  EXPECT_EQ(6.0,w[2].val());
}
TEST(agradMatrix,row_v_exc0) {
  using stan::agrad::row;
  matrix_v y(2,3);
  y << 1, 2, 3, 4, 5, 6;
  EXPECT_THROW(row(y,0),std::invalid_argument);
}
TEST(agradMatrix,row_v_excHigh) {
  using stan::agrad::row;
  matrix_v y(2,3);
  y << 1, 2, 3, 4, 5, 6;
  EXPECT_THROW(row(y,5),std::invalid_argument);
}
TEST(agradMatrix, dot_product_vv) {
  std::vector<var> a, b;
  var c;
  for (int i = -1; i < 2; i++) { // a = (-1, 0, 1), b = (1, 2, 3)
    a.push_back(i);
    b.push_back(i + 2);
  }
  c = dot_product(&a[0], &b[0], 3);
  EXPECT_EQ(2, c);
  std::vector<var> ab;
  std::vector<double> grad;
  for (size_t i = 0; i < 3; i++) {
    ab.push_back(a[i]);
    ab.push_back(b[i]);
  }
  c.grad(ab, grad);
  EXPECT_EQ(grad[0], 1);
  EXPECT_EQ(grad[1], -1);
  EXPECT_EQ(grad[2], 2);
  EXPECT_EQ(grad[3], 0);
  EXPECT_EQ(grad[4], 3);
  EXPECT_EQ(grad[5], 1);
}
TEST(agradMatrix, dot_product_dv) {
  std::vector<double> a;
  std::vector<var> b;
  var c;
  for (int i = -1; i < 2; i++) { // a = (-1, 0, 1), b = (1, 2, 3)
    a.push_back(i);
    b.push_back(i + 2);
  }
  c = dot_product(&a[0], &b[0], 3);
  EXPECT_EQ(2, c);
  std::vector<double> grad;
  c.grad(b, grad);
  EXPECT_EQ(grad[0], -1);
  EXPECT_EQ(grad[1], 0);
  EXPECT_EQ(grad[2], 1);
}
TEST(agradMatrix, dot_product_vd) {
  std::vector<var> a;
  std::vector<double> b;
  var c;
  for (int i = -1; i < 2; i++) { // a = (-1, 0, 1), b = (1, 2, 3)
    a.push_back(i);
    b.push_back(i + 2);
  }
  c = dot_product(&a[0], &b[0], 3);
  EXPECT_EQ(2, c);
  std::vector<double> grad;
  c.grad(a, grad);
  EXPECT_EQ(grad[0], 1);
  EXPECT_EQ(grad[1], 2);
  EXPECT_EQ(grad[2], 3);
}
TEST(agradMatrix, dot_product_vv_vec) {
  std::vector<var> a, b;
  var c;
  for (int i = -1; i < 2; i++) { // a = (-1, 0, 1), b = (1, 2, 3)
    a.push_back(i);
    b.push_back(i + 2);
  }
  c = dot_product(a, b);
  EXPECT_EQ(2, c);
  std::vector<var> ab;
  std::vector<double> grad;
  for (size_t i = 0; i < 3; i++) {
    ab.push_back(a[i]);
    ab.push_back(b[i]);
  }
  c.grad(ab, grad);
  EXPECT_EQ(grad[0], 1);
  EXPECT_EQ(grad[1], -1);
  EXPECT_EQ(grad[2], 2);
  EXPECT_EQ(grad[3], 0);
  EXPECT_EQ(grad[4], 3);
  EXPECT_EQ(grad[5], 1);
}
TEST(agradMatrix, dot_product_dv_vec) {
  std::vector<double> a;
  std::vector<var> b;
  var c;
  for (int i = -1; i < 2; i++) { // a = (-1, 0, 1), b = (1, 2, 3)
    a.push_back(i);
    b.push_back(i + 2);
  }
  c = dot_product(a, b);
  EXPECT_EQ(2, c);
  std::vector<double> grad;
  c.grad(b, grad);
  EXPECT_EQ(grad[0], -1);
  EXPECT_EQ(grad[1], 0);
  EXPECT_EQ(grad[2], 1);
}
TEST(agradMatrix, dot_product_vd_vec) {
  std::vector<var> a;
  std::vector<double> b;
  var c;
  for (int i = -1; i < 2; i++) { // a = (-1, 0, 1), b = (1, 2, 3)
    a.push_back(i);
    b.push_back(i + 2);
  }
  c = dot_product(a, b);
  EXPECT_EQ(2, c);
  std::vector<double> grad;
  c.grad(a, grad);
  EXPECT_EQ(grad[0], 1);
  EXPECT_EQ(grad[1], 2);
  EXPECT_EQ(grad[2], 3);
}

template <int R, int C>
void assert_val_grad(Eigen::Matrix<stan::agrad::var,R,C>& v) {
  v << -1.0, 0.0, 3.0;
  AVEC x = createAVEC(v(0),v(1),v(2));
  AVAR f = dot_self(v);
  std::vector<double> g;
  f.grad(x,g);
  
  EXPECT_FLOAT_EQ(-2.0,g[0]);
  EXPECT_FLOAT_EQ(0.0,g[1]);
  EXPECT_FLOAT_EQ(6.0,g[2]);
}  


TEST(agradMatrix, dot_self_vec) {
  using stan::agrad::var;
  using stan::math::dot_self;

  Eigen::Matrix<var,Eigen::Dynamic,1> v1(1);
  v1 << 2.0;
  EXPECT_NEAR(4.0,dot_self(v1).val(),1E-12);
  Eigen::Matrix<var,Eigen::Dynamic,1> v2(2);
  v2 << 2.0, 3.0;
  EXPECT_NEAR(13.0,dot_self(v2).val(),1E-12);
  Eigen::Matrix<var,Eigen::Dynamic,1> v3(3);
  v3 << 2.0, 3.0, 4.0;
  EXPECT_NEAR(29.0,dot_self(v3).val(),1E-12);  

  Eigen::Matrix<var,Eigen::Dynamic,1> v(3);
  assert_val_grad(v);

  Eigen::Matrix<var,1,Eigen::Dynamic> vv(3);
  assert_val_grad(vv);

  Eigen::Matrix<var,Eigen::Dynamic,Eigen::Dynamic> vvv(3,1);
  assert_val_grad(vvv);

  Eigen::Matrix<var,Eigen::Dynamic,Eigen::Dynamic> vvvv(1,3);
  assert_val_grad(vvvv);

  
}

<<<<<<< HEAD
TEST(agradMatrix,columns_dot_self) {
  using stan::agrad::var;
  using stan::math::columns_dot_self;

  Eigen::Matrix<var,Eigen::Dynamic,Eigen::Dynamic> m1(1,1);
  m1 << 2.0;
  EXPECT_NEAR(4.0,columns_dot_self(m1)(0,0).val(),1E-12);
  Eigen::Matrix<var,Eigen::Dynamic,Eigen::Dynamic> m2(1,2);
  m2 << 2.0, 3.0;
  Eigen::Matrix<var,Eigen::Dynamic,Eigen::Dynamic> x;
  x = columns_dot_self(m2);
  EXPECT_NEAR(4.0,x(0,0).val(),1E-12);
  EXPECT_NEAR(9.0,x(1,0).val(),1E-12);
  Eigen::Matrix<var,Eigen::Dynamic,Eigen::Dynamic> m3(2,2);
  m3 << 2.0, 3.0, 4.0, 5.0;
  x = columns_dot_self(m3);
  EXPECT_NEAR(20.0,x(0,0).val(),1E-12);
  EXPECT_NEAR(34.0,x(1,0).val(),1E-12);

  Eigen::Matrix<var,Eigen::Dynamic,Eigen::Dynamic> vvv(3,1);
  assert_val_grad(vvv);

  Eigen::Matrix<var,Eigen::Dynamic,Eigen::Dynamic> vvvv(1,3);
  assert_val_grad(vvvv);
}
=======

TEST(MathMatrix,softmax) {
  using stan::agrad::var;
  using stan::math::softmax;
  using Eigen::Matrix;
  using Eigen::Dynamic;
  
  Matrix<var,Dynamic,1> x(1);
  x << 0.0;
  
  Matrix<var,Dynamic,1> theta = softmax(x);
  EXPECT_EQ(1,theta.size());
  EXPECT_FLOAT_EQ(1.0,theta[0].val());

  Matrix<var,Dynamic,1> x2(2);
  x2 << -1.0, 1.0;
  Matrix<var,Dynamic,1> theta2 = softmax(x2);
  EXPECT_EQ(2,theta2.size());
  EXPECT_FLOAT_EQ(exp(-1)/(exp(-1) + exp(1)), theta2[0].val());
  EXPECT_FLOAT_EQ(exp(1)/(exp(-1) + exp(1)), theta2[1].val());

  Matrix<var,Dynamic,1> x3(3);
  x3 << -1.0, 1.0, 10.0;
  Matrix<var,Dynamic,1> theta3 = softmax(x3);
  EXPECT_EQ(3,theta3.size());
  EXPECT_FLOAT_EQ(exp(-1)/(exp(-1) + exp(1) + exp(10.0)), theta3[0].val());
  EXPECT_FLOAT_EQ(exp(1)/(exp(-1) + exp(1) + exp(10.0)), theta3[1].val());
  EXPECT_FLOAT_EQ(exp(10)/(exp(-1) + exp(1) + exp(10.0)), theta3[2].val());
}
>>>>>>> 08c7c5a4
<|MERGE_RESOLUTION|>--- conflicted
+++ resolved
@@ -2719,7 +2719,6 @@
   
 }
 
-<<<<<<< HEAD
 TEST(agradMatrix,columns_dot_self) {
   using stan::agrad::var;
   using stan::math::columns_dot_self;
@@ -2745,7 +2744,6 @@
   Eigen::Matrix<var,Eigen::Dynamic,Eigen::Dynamic> vvvv(1,3);
   assert_val_grad(vvvv);
 }
-=======
 
 TEST(MathMatrix,softmax) {
   using stan::agrad::var;
@@ -2774,5 +2772,4 @@
   EXPECT_FLOAT_EQ(exp(-1)/(exp(-1) + exp(1) + exp(10.0)), theta3[0].val());
   EXPECT_FLOAT_EQ(exp(1)/(exp(-1) + exp(1) + exp(10.0)), theta3[1].val());
   EXPECT_FLOAT_EQ(exp(10)/(exp(-1) + exp(1) + exp(10.0)), theta3[2].val());
-}
->>>>>>> 08c7c5a4
+}