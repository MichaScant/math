<<<<<<< HEAD

#include <stan/math/functions/modified_bessel_first_kind.hpp>
#include <boost/math/special_functions/fpclassify.hpp>
#include <gtest/gtest.h>

TEST(MathFunctions, modified_bessel_first_kind) {
  using stan::math::modified_bessel_first_kind;
  
  EXPECT_FLOAT_EQ(11.301921952136330496356270183217102497412616594, 
                  modified_bessel_first_kind(0,4.0));
  EXPECT_FLOAT_EQ(-3.953370217402609396478635740580581287584221595, 
                  modified_bessel_first_kind(1,-3.0));
  EXPECT_FLOAT_EQ(-3.953370217402609396478635740580581287584221595, 
                  modified_bessel_first_kind(-1,-3.0));
}

TEST(MathFunctions, modified_bessel_first_kind_nan) {
  double nan = std::numeric_limits<double>::quiet_NaN();

  EXPECT_THROW(stan::math::modified_bessel_first_kind(0, nan),std::domain_error);
}
=======
#include <stan/math/functions/modified_bessel_first_kind.hpp>
#include <boost/math/special_functions/fpclassify.hpp>
#include <gtest/gtest.h>

TEST(MathFunctions, modified_bessel_first_kind) {
  using stan::math::modified_bessel_first_kind;
  
  EXPECT_FLOAT_EQ(11.301921952136330496356270183217102497412616594, 
                  modified_bessel_first_kind(0,4.0));
  EXPECT_FLOAT_EQ(-3.953370217402609396478635740580581287584221595, 
                  modified_bessel_first_kind(1,-3.0));
  EXPECT_FLOAT_EQ(-3.953370217402609396478635740580581287584221595, 
                  modified_bessel_first_kind(-1,-3.0));
}

TEST(MathFunctions, modified_bessel_first_kind_nan) {
  double nan = std::numeric_limits<double>::quiet_NaN();
  
  EXPECT_THROW(stan::math::modified_bessel_first_kind(1, nan), std::domain_error);
}
>>>>>>> d5092a84
<|MERGE_RESOLUTION|>--- conflicted
+++ resolved
@@ -1,44 +1,20 @@
-<<<<<<< HEAD
-
-#include <stan/math/functions/modified_bessel_first_kind.hpp>
+#include <stan/math/functions/modified_bessel_first_kind.hpp>
 #include <boost/math/special_functions/fpclassify.hpp>
-#include <gtest/gtest.h>
-
-TEST(MathFunctions, modified_bessel_first_kind) {
-  using stan::math::modified_bessel_first_kind;
-  
-  EXPECT_FLOAT_EQ(11.301921952136330496356270183217102497412616594, 
-                  modified_bessel_first_kind(0,4.0));
-  EXPECT_FLOAT_EQ(-3.953370217402609396478635740580581287584221595, 
-                  modified_bessel_first_kind(1,-3.0));
-  EXPECT_FLOAT_EQ(-3.953370217402609396478635740580581287584221595, 
-                  modified_bessel_first_kind(-1,-3.0));
-}
-
-TEST(MathFunctions, modified_bessel_first_kind_nan) {
-  double nan = std::numeric_limits<double>::quiet_NaN();
-
-  EXPECT_THROW(stan::math::modified_bessel_first_kind(0, nan),std::domain_error);
-}
-=======
-#include <stan/math/functions/modified_bessel_first_kind.hpp>
-#include <boost/math/special_functions/fpclassify.hpp>
-#include <gtest/gtest.h>
-
-TEST(MathFunctions, modified_bessel_first_kind) {
-  using stan::math::modified_bessel_first_kind;
-  
-  EXPECT_FLOAT_EQ(11.301921952136330496356270183217102497412616594, 
-                  modified_bessel_first_kind(0,4.0));
-  EXPECT_FLOAT_EQ(-3.953370217402609396478635740580581287584221595, 
-                  modified_bessel_first_kind(1,-3.0));
-  EXPECT_FLOAT_EQ(-3.953370217402609396478635740580581287584221595, 
-                  modified_bessel_first_kind(-1,-3.0));
-}
-
-TEST(MathFunctions, modified_bessel_first_kind_nan) {
-  double nan = std::numeric_limits<double>::quiet_NaN();
-  
-  EXPECT_THROW(stan::math::modified_bessel_first_kind(1, nan), std::domain_error);
-}
->>>>>>> d5092a84
+#include <gtest/gtest.h>
+
+TEST(MathFunctions, modified_bessel_first_kind) {
+  using stan::math::modified_bessel_first_kind;
+  
+  EXPECT_FLOAT_EQ(11.301921952136330496356270183217102497412616594, 
+                  modified_bessel_first_kind(0,4.0));
+  EXPECT_FLOAT_EQ(-3.953370217402609396478635740580581287584221595, 
+                  modified_bessel_first_kind(1,-3.0));
+  EXPECT_FLOAT_EQ(-3.953370217402609396478635740580581287584221595, 
+                  modified_bessel_first_kind(-1,-3.0));
+}
+
+TEST(MathFunctions, modified_bessel_first_kind_nan) {
+  double nan = std::numeric_limits<double>::quiet_NaN();
+  
+  EXPECT_THROW(stan::math::modified_bessel_first_kind(1, nan), std::domain_error);
+}