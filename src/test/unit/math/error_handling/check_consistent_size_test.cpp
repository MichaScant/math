--- conflicted
+++ resolved
@@ -18,12 +18,7 @@
   EXPECT_THROW(check_consistent_size(2U, function, v1, name1, &result), std::domain_error);
 }
 
-<<<<<<< HEAD
-TEST(MathMatrixErrorHandling, checkConsistentSize_message) {
-  
-=======
 TEST(MathMatrixErrorHandling, checkConsistentSize_nan) {
->>>>>>> a92119ad
   using Eigen::Matrix;
   using Eigen::Dynamic;
   using stan::math::check_consistent_size;
@@ -33,25 +28,6 @@
   const char* name1 = "name1";
   
   double result;
-<<<<<<< HEAD
-  std::string message;
-  Matrix<double,Dynamic,1> v1(4);
-  EXPECT_EQ(4U, size_of(v1));
-  
-  try {
-    check_consistent_size(2U, function, v1, name1, &result);
-    FAIL() << "should have thrown";
-  } catch (std::domain_error& e) {
-    message = e.what();
-  } catch (...) {
-    FAIL() << "threw the wrong error";
-  }
-
-  EXPECT_TRUE(std::string::npos != message.find("name1 dimension=4"))
-    << message;
-  EXPECT_TRUE(std::string::npos != message.find("1 or max_size=2"))
-    << message;
-=======
   double nan = std::numeric_limits<double>::quiet_NaN();
 
   Matrix<double,Dynamic,1> v1(4);
@@ -59,5 +35,4 @@
   EXPECT_EQ(4U, size_of(v1));
   EXPECT_TRUE(check_consistent_size(4U, function, v1, name1, &result));
   EXPECT_THROW(check_consistent_size(2U, function, v1, name1, &result), std::domain_error);
->>>>>>> a92119ad
 }