#ifndef STAN__PROB__DISTRIBUTIONS__DOUBLE_EXPONENTIAL_HPP
#define STAN__PROB__DISTRIBUTIONS__DOUBLE_EXPONENTIAL_HPP

#include <boost/random/uniform_01.hpp>
#include <boost/random/variate_generator.hpp>
#include <stan/agrad/partials_vari.hpp>
#include <stan/error_handling/scalar/check_consistent_sizes.hpp>
#include <stan/error_handling/scalar/check_finite.hpp>
#include <stan/error_handling/scalar/check_not_nan.hpp>
#include <stan/error_handling/scalar/check_positive_finite.hpp>
#include <stan/math/functions/value_of.hpp>
#include <stan/math/functions/log1m.hpp>
#include <stan/meta/traits.hpp>
#include <stan/prob/constants.hpp>
#include <stan/prob/traits.hpp>
#include <stan/math/functions/sign.hpp>

namespace stan {

  namespace prob {

    // DoubleExponential(y|mu,sigma)  [sigma > 0]
    // FIXME: add documentation
    template <bool propto,
              typename T_y, typename T_loc, typename T_scale>
    typename return_type<T_y,T_loc,T_scale>::type
    double_exponential_log(const T_y& y, 
                           const T_loc& mu, const T_scale& sigma) {
<<<<<<< HEAD
      static const char* function
        = "stan::prob::double_exponential_log(%1%)";
      typedef typename stan::partials_return_type<T_y,T_loc,T_scale>::type 
        T_partials_return;

=======
      static const std::string function("stan::prob::double_exponential_log");
      
>>>>>>> 616f9a5d
      using stan::is_constant_struct;
      using stan::error_handling::check_finite;
      using stan::error_handling::check_positive_finite;
      using stan::error_handling::check_consistent_sizes;
      using stan::math::value_of;
      using stan::prob::include_summand;
      using std::log;
      using std::fabs;
      using stan::math::sign;

      // check if any vectors are zero length
      if (!(stan::length(y) 
            && stan::length(mu) 
            && stan::length(sigma)))
        return 0.0;

      // set up return value accumulator
<<<<<<< HEAD
      T_partials_return logp(0.0);
      check_finite(function, y, "Random variable", &logp);
      check_finite(function, mu, "Location parameter", &logp);
      check_positive_finite(function, sigma, "Scale parameter", &logp);
      check_consistent_sizes(function,y,mu,sigma,
                             "Random variable","Location parameter",
                             "Shape parameter",&logp);
=======
      double logp(0.0);
      check_finite(function, "Random variable", y);
      check_finite(function, "Location parameter", mu);
      check_positive_finite(function, "Scale parameter", sigma);
      check_consistent_sizes(function,
                             "Random variable", y,
                             "Location parameter", mu,
                             "Shape parameter", sigma);
>>>>>>> 616f9a5d
      
      // check if no variables are involved and prop-to
      if (!include_summand<propto,T_y,T_loc,T_scale>::value)
        return 0.0;

      // set up template expressions wrapping scalars into vector views
      VectorView<const T_y> y_vec(y);
      VectorView<const T_loc> mu_vec(mu);
      VectorView<const T_scale> sigma_vec(sigma);
      size_t N = max_size(y, mu, sigma);
      agrad::OperandsAndPartials<T_y,T_loc,T_scale> 
        operands_and_partials(y, mu, sigma);

      VectorBuilder<include_summand<propto,T_y,T_loc,T_scale>::value,
                    T_partials_return, T_scale> inv_sigma(length(sigma));
      VectorBuilder<!is_constant_struct<T_scale>::value,
                    T_partials_return, T_scale> 
        inv_sigma_squared(length(sigma));
      VectorBuilder<include_summand<propto,T_scale>::value,
                    T_partials_return, T_scale> log_sigma(length(sigma));
      for (size_t i = 0; i < length(sigma); i++) {
        const T_partials_return sigma_dbl = value_of(sigma_vec[i]);
        if (include_summand<propto,T_y,T_loc,T_scale>::value)
          inv_sigma[i] = 1.0 / sigma_dbl;
        if (include_summand<propto,T_scale>::value) 
          log_sigma[i] = log(value_of(sigma_vec[i]));
        if (!is_constant_struct<T_scale>::value) 
          inv_sigma_squared[i] = inv_sigma[i] * inv_sigma[i];
      }


      for (size_t n = 0; n < N; n++) {
        const T_partials_return y_dbl = value_of(y_vec[n]);
        const T_partials_return mu_dbl = value_of(mu_vec[n]);
  
        // reusable subexpressions values
        const T_partials_return y_m_mu = y_dbl - mu_dbl;
        const T_partials_return fabs_y_m_mu = fabs(y_m_mu);

        // log probability
        if (include_summand<propto>::value)
          logp += NEG_LOG_TWO;
        if (include_summand<propto,T_scale>::value)
          logp -= log_sigma[n];
        if (include_summand<propto,T_y,T_loc,T_scale>::value)
          logp -= fabs_y_m_mu * inv_sigma[n];
  
        // gradients
        T_partials_return sign_y_m_mu_times_inv_sigma(0);
        if (contains_nonconstant_struct<T_y,T_loc>::value)
          sign_y_m_mu_times_inv_sigma = sign(y_m_mu) * inv_sigma[n];
        if (!is_constant_struct<T_y>::value) {
          operands_and_partials.d_x1[n] -= sign_y_m_mu_times_inv_sigma;
        }
        if (!is_constant_struct<T_loc>::value) {
          operands_and_partials.d_x2[n] += sign_y_m_mu_times_inv_sigma;
        }
        if (!is_constant_struct<T_scale>::value)
          operands_and_partials.d_x3[n] += -inv_sigma[n] + fabs_y_m_mu 
            * inv_sigma_squared[n];
      }
      return operands_and_partials.to_var(logp,y,mu,sigma);
    }


    template <typename T_y, typename T_loc, typename T_scale>
    typename return_type<T_y,T_loc,T_scale>::type
    double_exponential_log(const T_y& y, const T_loc& mu, 
                           const T_scale& sigma) {
      return double_exponential_log<false>(y,mu,sigma);
    }

    /** 
     * Calculates the double exponential cumulative density function.
     *
     * \f$ f(y|\mu,\sigma) = \begin{cases} \
     \frac{1}{2} \exp\left(\frac{y-\mu}{\sigma}\right), \mbox{if } y < \mu \\ 
     1 - \frac{1}{2} \exp\left(-\frac{y-\mu}{\sigma}\right), \mbox{if } y \ge \mu \
     \end{cases}\f$
     * 
     * @param y A scalar variate.
     * @param mu The location parameter.
     * @param sigma The scale parameter.
     * 
     * @return The cumulative density function.
     */
    template <typename T_y, typename T_loc, typename T_scale>
    typename return_type<T_y,T_loc,T_scale>::type
    double_exponential_cdf(const T_y& y, 
                           const T_loc& mu, const T_scale& sigma) {
<<<<<<< HEAD
      static const char* function
        = "stan::prob::double_exponential_cdf(%1%)";
      typedef typename stan::partials_return_type<T_y,T_loc,T_scale>::type 
        T_partials_return;

=======
      static const std::string function("stan::prob::double_exponential_cdf");
      
>>>>>>> 616f9a5d
      // Size checks
      if ( !( stan::length(y) && stan::length(mu) 
              && stan::length(sigma) ) ) 
        return 1.0;
        
      using stan::math::value_of;
      using stan::error_handling::check_finite;
      using stan::error_handling::check_positive_finite;
      using stan::error_handling::check_not_nan;
      using boost::math::tools::promote_args;

<<<<<<< HEAD
      T_partials_return cdf(1.0);

      check_not_nan(function, y, "Random variable", &cdf);
      check_finite(function, mu, "Location parameter", &cdf);
      check_positive_finite(function, sigma, "Scale parameter", &cdf);
=======
      double cdf(1.0);
      check_not_nan(function, "Random variable", y);
      check_finite(function, "Location parameter", mu);
      check_positive_finite(function, "Scale parameter", sigma);
>>>>>>> 616f9a5d

      agrad::OperandsAndPartials<T_y, T_loc, T_scale> 
        operands_and_partials(y, mu, sigma);

      VectorView<const T_y> y_vec(y);
      VectorView<const T_loc> mu_vec(mu);
      VectorView<const T_scale> sigma_vec(sigma);
      size_t N = max_size(y, mu, sigma);

      //cdf
      for (size_t n = 0; n < N; n++) {
        const T_partials_return y_dbl = value_of(y_vec[n]);
        const T_partials_return mu_dbl = value_of(mu_vec[n]);
        const T_partials_return sigma_dbl = value_of(sigma_vec[n]);
        const T_partials_return scaled_diff = (y_dbl - mu_dbl) / (sigma_dbl);
        const T_partials_return exp_scaled_diff = exp(scaled_diff);

        if(y_dbl < mu_dbl) {
          cdf *= exp_scaled_diff * 0.5;
        }
        else
          cdf *= 1.0 - 0.5 / exp_scaled_diff;
      }

      //gradients
      for (size_t n = 0; n < N; n++) {
        const T_partials_return y_dbl = value_of(y_vec[n]);
        const T_partials_return mu_dbl = value_of(mu_vec[n]);
        const T_partials_return sigma_dbl = value_of(sigma_vec[n]);
        const T_partials_return scaled_diff = (y_dbl - mu_dbl) / sigma_dbl;
        const T_partials_return exp_scaled_diff = exp(scaled_diff);
        const T_partials_return inv_sigma = 1.0 / sigma_dbl;
        
        if(y_dbl < mu_dbl) {
          if (!is_constant_struct<T_y>::value)
            operands_and_partials.d_x1[n] += inv_sigma * cdf;
          if (!is_constant_struct<T_loc>::value)
            operands_and_partials.d_x2[n] -= inv_sigma * cdf;
          if (!is_constant_struct<T_scale>::value)
            operands_and_partials.d_x3[n] -= scaled_diff * inv_sigma  * cdf;
        }
        else {
          const T_partials_return rep_deriv = cdf * inv_sigma 
            / (2.0 * exp_scaled_diff - 1.0);
        if (!is_constant_struct<T_y>::value)
          operands_and_partials.d_x1[n] += rep_deriv;
        if (!is_constant_struct<T_loc>::value)
          operands_and_partials.d_x2[n] -= rep_deriv;
        if (!is_constant_struct<T_scale>::value)
          operands_and_partials.d_x3[n] -= rep_deriv * scaled_diff;
        }
      }
      return operands_and_partials.to_var(cdf,y,mu,sigma);
    }

    template <typename T_y, typename T_loc, typename T_scale>
    typename return_type<T_y,T_loc,T_scale>::type
    double_exponential_cdf_log(const T_y& y, const T_loc& mu, 
                               const T_scale& sigma) {
<<<<<<< HEAD
      static const char* function
        = "stan::prob::double_exponential_cdf_log(%1%)";
      typedef typename stan::partials_return_type<T_y,T_loc,T_scale>::type 
        T_partials_return;

      using stan::math::check_finite;
      using stan::math::check_not_nan;
      using stan::math::check_positive_finite;
      using stan::math::check_consistent_sizes;
=======
      static const std::string function("stan::prob::double_exponential_cdf_log");
      
      using stan::error_handling::check_finite;
      using stan::error_handling::check_not_nan;
      using stan::error_handling::check_positive_finite;
      using stan::error_handling::check_consistent_sizes;
>>>>>>> 616f9a5d
      using stan::math::value_of;

      T_partials_return cdf_log(0.0);

      // check if any vectors are zero length
      if (!(stan::length(y) 
            && stan::length(mu) 
            && stan::length(sigma)))
        return cdf_log;

      check_not_nan(function, "Random variable", y);
      check_finite(function, "Location parameter", mu);
      check_positive_finite(function, "Scale parameter", sigma);
      check_consistent_sizes(function, 
                             "Random variable", y, 
                             "Location parameter", mu, 
                             "Scale Parameter", sigma);
      
      using std::log;
      using std::exp;
      using stan::math::log1m;

      agrad::OperandsAndPartials<T_y, T_loc, T_scale> 
        operands_and_partials(y, mu, sigma);

      VectorView<const T_y> y_vec(y);
      VectorView<const T_loc> mu_vec(mu);
      VectorView<const T_scale> sigma_vec(sigma);
      const double log_half = std::log(0.5);
      size_t N = max_size(y, mu, sigma);

      for (size_t n = 0; n < N; n++) {
        const T_partials_return y_dbl = value_of(y_vec[n]);
        const T_partials_return mu_dbl = value_of(mu_vec[n]);
        const T_partials_return sigma_dbl = value_of(sigma_vec[n]);
        const T_partials_return scaled_diff = (y_dbl - mu_dbl) / sigma_dbl;
        const T_partials_return inv_sigma = 1.0 / sigma_dbl;
        if(y_dbl < mu_dbl) {
          // log cdf
          cdf_log += log_half + scaled_diff;

          // gradients
          if (!is_constant_struct<T_y>::value)
            operands_and_partials.d_x1[n] += inv_sigma;
          if (!is_constant_struct<T_loc>::value)
            operands_and_partials.d_x2[n] -= inv_sigma;
          if (!is_constant_struct<T_scale>::value)
            operands_and_partials.d_x3[n] -= scaled_diff * inv_sigma;
        }
        else {
          //log cdf
          cdf_log += log1m(0.5 * exp(-scaled_diff));

          //gradients
          const T_partials_return rep_deriv = 1.0 
            / (2.0 * exp(scaled_diff) - 1.0);
        if (!is_constant_struct<T_y>::value)
          operands_and_partials.d_x1[n] += rep_deriv * inv_sigma;
        if (!is_constant_struct<T_loc>::value)
          operands_and_partials.d_x2[n] -= rep_deriv * inv_sigma;
        if (!is_constant_struct<T_scale>::value)
          operands_and_partials.d_x3[n] -= rep_deriv * scaled_diff 
            * inv_sigma;
        }
      }
      return operands_and_partials.to_var(cdf_log,y,mu,sigma);
    }

    template <typename T_y, typename T_loc, typename T_scale>
    typename return_type<T_y,T_loc,T_scale>::type
    double_exponential_ccdf_log(const T_y& y, const T_loc& mu, 
                               const T_scale& sigma) {
<<<<<<< HEAD
      static const char* function
        = "stan::prob::double_exponential_ccdf_log(%1%)";
      typedef typename stan::partials_return_type<T_y,T_loc,T_scale>::type
        T_partials_return;

      using stan::math::check_finite;
      using stan::math::check_not_nan;
      using stan::math::check_positive_finite;
      using stan::math::check_consistent_sizes;
=======
      static const std::string function("stan::prob::double_exponential_ccdf_log");
      
      using stan::error_handling::check_finite;
      using stan::error_handling::check_not_nan;
      using stan::error_handling::check_positive_finite;
      using stan::error_handling::check_consistent_sizes;
>>>>>>> 616f9a5d
      using stan::math::value_of;

      T_partials_return ccdf_log(0.0);

      // check if any vectors are zero length
      if (!(stan::length(y) 
            && stan::length(mu) 
            && stan::length(sigma)))
        return ccdf_log;

      check_not_nan(function, "Random variable", y);
      check_finite(function, "Location parameter", mu);
      check_positive_finite(function, "Scale parameter", sigma);
      check_consistent_sizes(function, 
                             "Random variable", y, 
                             "Location parameter", mu, 
                             "Scale Parameter", sigma);
      
      using std::log;
      using std::exp;
      using stan::math::log1m;

      agrad::OperandsAndPartials<T_y, T_loc, T_scale> 
        operands_and_partials(y, mu, sigma);

      VectorView<const T_y> y_vec(y);
      VectorView<const T_loc> mu_vec(mu);
      VectorView<const T_scale> sigma_vec(sigma);
      const double log_half = std::log(0.5);
      size_t N = max_size(y, mu, sigma);

      for (size_t n = 0; n < N; n++) {
        const T_partials_return y_dbl = value_of(y_vec[n]);
        const T_partials_return mu_dbl = value_of(mu_vec[n]);
        const T_partials_return sigma_dbl = value_of(sigma_vec[n]);
        const T_partials_return scaled_diff = (y_dbl - mu_dbl) / sigma_dbl;
        const T_partials_return inv_sigma = 1.0 / sigma_dbl;
        if(y_dbl < mu_dbl) {
          //log ccdf
          ccdf_log += log1m(0.5 * exp(scaled_diff));

          //gradients
          const T_partials_return rep_deriv = 1.0 
            / (2.0 * exp(-scaled_diff) - 1.0);
        if (!is_constant_struct<T_y>::value)
          operands_and_partials.d_x1[n] -= rep_deriv * inv_sigma;
        if (!is_constant_struct<T_loc>::value)
          operands_and_partials.d_x2[n] += rep_deriv * inv_sigma;
        if (!is_constant_struct<T_scale>::value)
          operands_and_partials.d_x3[n] += rep_deriv * scaled_diff 
            * inv_sigma;
        }
        else {
          // log ccdf
          ccdf_log += log_half - scaled_diff;

          // gradients
          if (!is_constant_struct<T_y>::value)
            operands_and_partials.d_x1[n] -= inv_sigma;
          if (!is_constant_struct<T_loc>::value)
            operands_and_partials.d_x2[n] += inv_sigma;
          if (!is_constant_struct<T_scale>::value)
            operands_and_partials.d_x3[n] += scaled_diff * inv_sigma;
        }
      }
      return operands_and_partials.to_var(ccdf_log,y,mu,sigma);
    }
    
    template <class RNG>
    inline double
    double_exponential_rng(const double mu,
                           const double sigma,
                           RNG& rng) {
      using boost::variate_generator;
      using boost::random::uniform_01;
      using std::log;
      using std::abs;

      static const std::string function("stan::prob::double_exponential_rng");
      
<<<<<<< HEAD
      using stan::math::check_finite;
      using stan::math::check_positive_finite;
      using stan::math::log1m;
=======
      using stan::error_handling::check_finite;
      using stan::error_handling::check_positive_finite;
>>>>>>> 616f9a5d

      check_finite(function, "Location parameter", mu);
      check_positive_finite(function, "Scale parameter", sigma);

      variate_generator<RNG&, uniform_01<> >
        rng_unit_01(rng, uniform_01<>());
      double a = 0;
      double laplaceRN = rng_unit_01();
      if(0.5 - laplaceRN > 0)
        a = 1.0;
      else if(0.5 - laplaceRN < 0)
        a = -1.0;
      return mu - sigma * a * log1m(2 * abs(0.5 - laplaceRN));
    }
  }
}
#endif<|MERGE_RESOLUTION|>--- conflicted
+++ resolved
@@ -26,16 +26,10 @@
     typename return_type<T_y,T_loc,T_scale>::type
     double_exponential_log(const T_y& y, 
                            const T_loc& mu, const T_scale& sigma) {
-<<<<<<< HEAD
-      static const char* function
-        = "stan::prob::double_exponential_log(%1%)";
+      static const std::string function("stan::prob::double_exponential_log");
       typedef typename stan::partials_return_type<T_y,T_loc,T_scale>::type 
         T_partials_return;
-
-=======
-      static const std::string function("stan::prob::double_exponential_log");
-      
->>>>>>> 616f9a5d
+      
       using stan::is_constant_struct;
       using stan::error_handling::check_finite;
       using stan::error_handling::check_positive_finite;
@@ -53,16 +47,7 @@
         return 0.0;
 
       // set up return value accumulator
-<<<<<<< HEAD
       T_partials_return logp(0.0);
-      check_finite(function, y, "Random variable", &logp);
-      check_finite(function, mu, "Location parameter", &logp);
-      check_positive_finite(function, sigma, "Scale parameter", &logp);
-      check_consistent_sizes(function,y,mu,sigma,
-                             "Random variable","Location parameter",
-                             "Shape parameter",&logp);
-=======
-      double logp(0.0);
       check_finite(function, "Random variable", y);
       check_finite(function, "Location parameter", mu);
       check_positive_finite(function, "Scale parameter", sigma);
@@ -70,7 +55,6 @@
                              "Random variable", y,
                              "Location parameter", mu,
                              "Shape parameter", sigma);
->>>>>>> 616f9a5d
       
       // check if no variables are involved and prop-to
       if (!include_summand<propto,T_y,T_loc,T_scale>::value)
@@ -161,16 +145,10 @@
     typename return_type<T_y,T_loc,T_scale>::type
     double_exponential_cdf(const T_y& y, 
                            const T_loc& mu, const T_scale& sigma) {
-<<<<<<< HEAD
-      static const char* function
-        = "stan::prob::double_exponential_cdf(%1%)";
+      static const std::string function("stan::prob::double_exponential_cdf");
       typedef typename stan::partials_return_type<T_y,T_loc,T_scale>::type 
         T_partials_return;
 
-=======
-      static const std::string function("stan::prob::double_exponential_cdf");
-      
->>>>>>> 616f9a5d
       // Size checks
       if ( !( stan::length(y) && stan::length(mu) 
               && stan::length(sigma) ) ) 
@@ -182,18 +160,11 @@
       using stan::error_handling::check_not_nan;
       using boost::math::tools::promote_args;
 
-<<<<<<< HEAD
       T_partials_return cdf(1.0);
 
-      check_not_nan(function, y, "Random variable", &cdf);
-      check_finite(function, mu, "Location parameter", &cdf);
-      check_positive_finite(function, sigma, "Scale parameter", &cdf);
-=======
-      double cdf(1.0);
       check_not_nan(function, "Random variable", y);
       check_finite(function, "Location parameter", mu);
       check_positive_finite(function, "Scale parameter", sigma);
->>>>>>> 616f9a5d
 
       agrad::OperandsAndPartials<T_y, T_loc, T_scale> 
         operands_and_partials(y, mu, sigma);
@@ -253,24 +224,14 @@
     typename return_type<T_y,T_loc,T_scale>::type
     double_exponential_cdf_log(const T_y& y, const T_loc& mu, 
                                const T_scale& sigma) {
-<<<<<<< HEAD
-      static const char* function
-        = "stan::prob::double_exponential_cdf_log(%1%)";
+      static const std::string function("stan::prob::double_exponential_cdf_log");
       typedef typename stan::partials_return_type<T_y,T_loc,T_scale>::type 
         T_partials_return;
-
-      using stan::math::check_finite;
-      using stan::math::check_not_nan;
-      using stan::math::check_positive_finite;
-      using stan::math::check_consistent_sizes;
-=======
-      static const std::string function("stan::prob::double_exponential_cdf_log");
       
       using stan::error_handling::check_finite;
       using stan::error_handling::check_not_nan;
       using stan::error_handling::check_positive_finite;
       using stan::error_handling::check_consistent_sizes;
->>>>>>> 616f9a5d
       using stan::math::value_of;
 
       T_partials_return cdf_log(0.0);
@@ -343,24 +304,14 @@
     typename return_type<T_y,T_loc,T_scale>::type
     double_exponential_ccdf_log(const T_y& y, const T_loc& mu, 
                                const T_scale& sigma) {
-<<<<<<< HEAD
-      static const char* function
-        = "stan::prob::double_exponential_ccdf_log(%1%)";
+      static const std::string function("stan::prob::double_exponential_ccdf_log");
       typedef typename stan::partials_return_type<T_y,T_loc,T_scale>::type
         T_partials_return;
-
-      using stan::math::check_finite;
-      using stan::math::check_not_nan;
-      using stan::math::check_positive_finite;
-      using stan::math::check_consistent_sizes;
-=======
-      static const std::string function("stan::prob::double_exponential_ccdf_log");
       
       using stan::error_handling::check_finite;
       using stan::error_handling::check_not_nan;
       using stan::error_handling::check_positive_finite;
       using stan::error_handling::check_consistent_sizes;
->>>>>>> 616f9a5d
       using stan::math::value_of;
 
       T_partials_return ccdf_log(0.0);
@@ -434,21 +385,15 @@
     double_exponential_rng(const double mu,
                            const double sigma,
                            RNG& rng) {
+      static const std::string function("stan::prob::double_exponential_rng");
+
       using boost::variate_generator;
       using boost::random::uniform_01;
       using std::log;
       using std::abs;
-
-      static const std::string function("stan::prob::double_exponential_rng");
-      
-<<<<<<< HEAD
-      using stan::math::check_finite;
-      using stan::math::check_positive_finite;
-      using stan::math::log1m;
-=======
       using stan::error_handling::check_finite;
       using stan::error_handling::check_positive_finite;
->>>>>>> 616f9a5d
+      using stan::math::log1m;
 
       check_finite(function, "Location parameter", mu);
       check_positive_finite(function, "Scale parameter", sigma);
