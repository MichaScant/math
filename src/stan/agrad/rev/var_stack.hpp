#ifndef STAN__AGRAD__REV__VAR_STACK_HPP
#define STAN__AGRAD__REV__VAR_STACK_HPP

#include <stdexcept>
#include <vector>
#include <stan/memory/stack_alloc.hpp>

namespace stan {
  namespace agrad {

    // forward declaration of chainable
    class chainable;
    class chainable_alloc;
    
    extern std::vector<chainable*> var_stack_; 
    extern std::vector<chainable*> var_nochain_stack_; 
    extern std::vector<chainable_alloc*> var_alloc_stack_;
    extern memory::stack_alloc memalloc_;

    // nested positions
    extern std::vector<size_t> nested_var_stack_sizes_;
    extern std::vector<size_t> nested_var_nochain_stack_sizes_;
    extern std::vector<size_t> nested_var_alloc_stack_starts_;
    
    /**
     * A chainable_alloc is an object which is constructed and destructed normally
     * but the memory lifespan is managed along with the arena allocator for the 
     * gradient calculation.  A chainable_alloc should never be created on the
     * stack, only with a new call.
     */
    class chainable_alloc {
    public:
      chainable_alloc() {
        var_alloc_stack_.push_back(this);
      }
      virtual ~chainable_alloc() { };
    };
    
    /**
     * Return true if there is no nested autodiff being executed.
     */
    static inline bool empty_nested() {
      return nested_var_stack_sizes_.empty();
    }

    /**
     * Recover memory used for all variables for reuse.
     * 
     * @throw std::logic_error if <code>empty_nested()</code> returns
     * <code>false</code> 
     */
    static inline void recover_memory() {
      if (!empty_nested())
        throw std::logic_error("empty_nested() must be true"
                               " before calling recover_memory()");
      var_stack_.clear();
      var_nochain_stack_.clear();
      for (size_t i = 0; i < var_alloc_stack_.size(); i++)
        delete var_alloc_stack_[i];
      var_alloc_stack_.clear();
      memalloc_.recover_all();
    }
    
    /**
<<<<<<< HEAD
     * Recover only the memory used for the top nested call.
     */

    static inline void recover_memory_nested() {
      if (empty_nested())
        recover_memory();
=======
     * Recover only the memory used for the top nested call.  If there
     * is nothing on the nested stack, then a
     * <code>std::logic_error</code> exception is thrown.
     *
     * @throw std::logic_error if <code>empty_nested()</code> returns
     * <code>true</code> 
     */
    static inline void recover_memory_nested() {
      if (empty_nested())
        throw std::logic_error("empty_nested() must be false"
                               " before calling recover_memory_nested()");
>>>>>>> 6bb778b8

      var_stack_.resize(nested_var_stack_sizes_.back());
      nested_var_stack_sizes_.pop_back();

      var_nochain_stack_.resize(nested_var_nochain_stack_sizes_.back());
      nested_var_nochain_stack_sizes_.pop_back();

      for (size_t i = nested_var_alloc_stack_starts_.back();
           i < var_alloc_stack_.size(); 
           ++i)
        delete var_alloc_stack_[i];
      nested_var_alloc_stack_starts_.pop_back();

      memalloc_.recover_nested();
    }

    /**
     * Record the current position so that <code>recover_memory_nested()</code>
     * can find it.
     */
    static inline void start_nested() {
      nested_var_stack_sizes_.push_back(var_stack_.size());
      nested_var_nochain_stack_sizes_.push_back(var_nochain_stack_.size());
      nested_var_alloc_stack_starts_.push_back(var_alloc_stack_.size());
      memalloc_.start_nested();
    }

    static inline size_t nested_size() {
      return var_stack_.size() - nested_var_stack_sizes_.back();
    }

  }
}
#endif<|MERGE_RESOLUTION|>--- conflicted
+++ resolved
@@ -62,14 +62,6 @@
     }
     
     /**
-<<<<<<< HEAD
-     * Recover only the memory used for the top nested call.
-     */
-
-    static inline void recover_memory_nested() {
-      if (empty_nested())
-        recover_memory();
-=======
      * Recover only the memory used for the top nested call.  If there
      * is nothing on the nested stack, then a
      * <code>std::logic_error</code> exception is thrown.
@@ -81,7 +73,6 @@
       if (empty_nested())
         throw std::logic_error("empty_nested() must be false"
                                " before calling recover_memory_nested()");
->>>>>>> 6bb778b8
 
       var_stack_.resize(nested_var_stack_sizes_.back());
       nested_var_stack_sizes_.pop_back();
